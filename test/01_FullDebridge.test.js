const { expectRevert } = require("@openzeppelin/test-helpers");
const { permitWithDeadline } = require("./utils.spec");
const MockLinkToken = artifacts.require("MockLinkToken");
const MockToken = artifacts.require("MockToken");
const WrappedAsset = artifacts.require("WrappedAsset");
const { MAX_UINT256 } = require("@openzeppelin/test-helpers/src/constants");
const { toWei } = web3.utils;
const { BigNumber } = require("ethers");
const { expect } = require("chai");

function toBN(number) {
  return BigNumber.from(number.toString());
}

const ZERO_ADDRESS = ethers.constants.AddressZero;
const bobPrivKey = "0x79b2a2a43a1e9f325920f99a720605c9c563c61fb5ae3ebe483f83f1230512d3";

const transferFeeBps = 50;
const minReservesBps = 3000;
const BPS = toBN(10000);
const fixedNativeFee = toWei("0.00001");
const isSupported = true;
const supportedChainIds = [42, 56];
const excessConfirmations = 7; //Confirmations count in case of excess activity.
const referralCode = 555;

contract("DeBridgeGate full mode", function () {
  before(async function () {
    this.signers = await ethers.getSigners();
    alice = this.signers[0];
    bob = this.signers[1];
    carol = this.signers[2];
    eve = this.signers[3];
    fei = this.signers[4];
    devid = this.signers[5];
    other = this.signers[6];
    treasury = this.signers[7];

    const WETH9 = await deployments.getArtifact("WETH9");
    this.WETH9Factory = await ethers.getContractFactory(WETH9.abi, WETH9.bytecode, alice);
    this.DeBridgeGate = await ethers.getContractFactory("MockDeBridgeGate", alice);
    this.CallProxyFactory = await ethers.getContractFactory("CallProxy", alice);
  });

  beforeEach(async function () {
    this.callProxy = await upgrades.deployProxy(this.CallProxyFactory, []);

    //-------Deploy weth contracts
    this.weth = await this.WETH9Factory.deploy();

    this.debridge = await upgrades.deployProxy(
      this.DeBridgeGate,
      [
        excessConfirmations,
        ZERO_ADDRESS,
        ZERO_ADDRESS,
        this.callProxy.address,
        this.weth.address,
        ZERO_ADDRESS,
        ZERO_ADDRESS,
        1, //overrideChainId
      ],
      {
        initializer: "initializeMock",
        kind: "transparent",
      }
    );
    await this.debridge.deployed();

    await this.debridge.updateChainSupport(
      supportedChainIds,
      [
        {
          transferFeeBps,
          fixedNativeFee,
          isSupported,
        },
        {
          transferFeeBps,
          fixedNativeFee,
          isSupported,
        },
      ]
    );

    this.wethDebridgeId = await this.debridge.getDebridgeId(1, this.weth.address);
    this.nativeDebridgeId = await this.debridge.getDebridgeId(1, ZERO_ADDRESS);
    await this.debridge.updateAssetFixedFees(this.wethDebridgeId, supportedChainIds, [
      fixedNativeFee,
      fixedNativeFee,
    ]);

    const GOVMONITORING_ROLE = await this.debridge.GOVMONITORING_ROLE();
    await this.debridge.grantRole(GOVMONITORING_ROLE, alice.address);

    const DEBRIDGE_GATE_ROLE = await this.callProxy.DEBRIDGE_GATE_ROLE();
    await this.callProxy.grantRole(DEBRIDGE_GATE_ROLE, this.debridge.address);
  });

  it("Check init params", async function () {
    expect(this.weth.address).to.equal(await this.debridge.weth());
    // expect(devid.address).to.equal(await this.debridge.treasury());
    expect(excessConfirmations.toString()).to.equal(
      (await this.debridge.excessConfirmations()).toString()
    );
  });

  it("should update excessConfirmations if called by the admin", async function () {
    let newExcessConfirmations = 9;
    await this.debridge.updateExcessConfirmations(newExcessConfirmations, {
      from: alice.address,
    });
    expect(await this.debridge.excessConfirmations()).to.equal(newExcessConfirmations);
  });

  context("Role-based security checks for setters", () => {
    it("should set aggregator if called by the admin", async function () {
      // const aggregator = this.confirmationAggregator.address;
      const aggregator = other.address;
      await this.debridge.setAggregator(aggregator, {
        from: alice.address,
      });
      const newAggregator = await this.debridge.confirmationAggregator();
      expect(aggregator).to.equal(newAggregator);
    });

    it("should set fee proxy if called by the admin", async function () {
      const feeProxy = other.address;
      await this.debridge.setFeeProxy(feeProxy, {
        from: alice.address,
      });
      const newFeeProxy = await this.debridge.feeProxy();
      expect(feeProxy).to.equal(newFeeProxy);
    });

    it("should set defi controller if called by the admin", async function () {
      // const defiController = this.defiController.address;
      const defiController = other.address;
      await this.debridge.setDefiController(defiController, {
        from: alice.address,
      });
      const newDefiController = await this.debridge.defiController();
      expect(defiController).to.equal(newDefiController);
    });

    it("should update Chain Support if called by the admin and emits ChainsSupportUpdated event", async function () {
      const newChainInfo = {
        isSupported: false,
        fixedNativeFee: 99,
        transferFeeBps: 100,
      };

      const updChainTx = await this.debridge.updateChainSupport([42], [newChainInfo], {
        from: alice.address,
      });

      const { isSupported, fixedNativeFee, transferFeeBps } = await this.debridge.getChainSupport([
        42,
      ]);
      expect(newChainInfo.isSupported).to.equal(isSupported);
      expect(newChainInfo.fixedNativeFee).to.equal(fixedNativeFee);
      expect(newChainInfo.transferFeeBps).to.equal(transferFeeBps);

      await expect(updChainTx).to.emit(this.debridge, "ChainsSupportUpdated").withArgs([42]);
    });

    it("should set Chain Supporting if called by the admin and emits ChainSupportUpdated event", async function () {
      let support = false;
      const chainId = 42;
      const { isSupported: isSupportedBefore } = await this.debridge.getChainSupport([42]);

      // switch to false
      const setChainFalseTx = await this.debridge.setChainSupport(chainId, support, {
        from: alice.address,
      });

      const { isSupported: isSupportedMiddle } = await this.debridge.getChainSupport([42]);
      expect(isSupportedBefore).not.equal(isSupportedMiddle);
      expect(support).to.equal(isSupportedMiddle);
      await expect(setChainFalseTx)
        .to.emit(this.debridge, "ChainSupportUpdated")
        .withArgs(chainId, support);

      // switch backway (to true)
      support = true;
      const setChainTrueTx = await this.debridge.setChainSupport(chainId, support, {
        from: alice.address,
      });
      const { isSupported: isSupportedAfter } = await this.debridge.getChainSupport([42]);
      expect(isSupportedAfter).not.equal(isSupportedMiddle);
      expect(support).to.equal(isSupportedAfter);
      await expect(setChainTrueTx)
        .to.emit(this.debridge, "ChainSupportUpdated")
        .withArgs(chainId, support);
    });

    it("should set CallProxy if called by the admin and emits CallProxyUpdated", async function () {
      const callProxyBefore = await this.debridge.callProxyAddresses(0);

      const setCallProxyTx = await this.debridge.setCallProxy(0, devid.address, {
        from: alice.address,
      });

      const callProxyAfter = await this.debridge.callProxyAddresses(0);

      expect(callProxyBefore).not.equal(callProxyAfter);
      expect(devid.address).to.equal(callProxyAfter);

      await expect(setCallProxyTx)
        .to.emit(this.debridge, "CallProxyUpdated")
        .withArgs(0, devid.address);
    });

    it("should update flash fee if called by the admin", async function () {
      const newFlashFee = 300;

      await this.debridge.updateFlashFee(newFlashFee);

      expect(await this.debridge.flashFeeBps()).to.equal(newFlashFee);
    });

    // it("should update address treasury if called by the admin", async function () {
    //   const treasuryAddressBefore = await this.debridge.treasury();

    //   await this.debridge.updateTreasury(ZERO_ADDRESS);
    //   const treasuryAddressAfter = await this.debridge.treasury();

    //   assert.notEqual(treasuryAddressAfter, treasuryAddressBefore);
    //   assert.equal(ZERO_ADDRESS, treasuryAddressAfter);
    // });

    it("should reject setting aggregator if called by the non-admin", async function () {
      await expectRevert(this.debridge.connect(bob).setAggregator(ZERO_ADDRESS), "AdminBadRole()");
    });

    it("should reject setting fee proxy if called by the non-admin", async function () {
      await expectRevert(this.debridge.connect(bob).setFeeProxy(ZERO_ADDRESS), "AdminBadRole()");
    });

    it("should reject setting defi controller if called by the non-admin", async function () {
      await expectRevert(
        this.debridge.connect(bob).setDefiController(ZERO_ADDRESS),
        "AdminBadRole()"
      );
    });

    // it("should reject setting weth if called by the non-admin", async function () {
    //   await expectRevert(this.debridge.connect(bob).setWeth(ZERO_ADDRESS), "AdminBadRole()");
    // });

    it("should reject setting flash fee if called by the non-admin", async function () {
      await expectRevert(this.debridge.connect(bob).updateFlashFee(300), "AdminBadRole()");
    });

    it("should reject updating Chain Support if called by the non-admin", async function () {
      const newChainInfo = {
        isSupported: false,
        fixedNativeFee: 99,
        transferFeeBps: 100,
      };

      await expectRevert(
        this.debridge.connect(bob).updateChainSupport([42], [newChainInfo]),
        "AdminBadRole()"
      );
    });

    it("should reject updating Asset Sixed Fees if called by the non-admin", async function () {
      const newChainFee = 200;
      const chainId = 56;
      const debridgeId = await this.debridge.getDebridgeId(chainId, ZERO_ADDRESS);

      await expectRevert(
        this.debridge.connect(bob).updateAssetFixedFees(debridgeId, [chainId], [newChainFee]),
        "AdminBadRole()"
      );
    });

    it("should reject setting Chain Id Support if called by the non-admin", async function () {
      const support = true;
      const chainId = 42;

      await expectRevert(
        this.debridge.connect(bob).setChainSupport(chainId, support),
        "AdminBadRole()"
      );
    });

    it("should reject setting CallProxy if called by the non-admin", async function () {
      await expectRevert(
        this.debridge.connect(bob).setCallProxy(0, ZERO_ADDRESS),
        "AdminBadRole()"
      );
    });

    it("should reject stopping (pausing) all transfers if called buy the non-gov-monitoring", async function () {
      await expectRevert(this.debridge.connect(bob).pause(), "GovMonitoringBadRole");
    });

    it("should reject allowing (uppausing) all transfers if called buy the non-admin", async function () {
      await expectRevert(this.debridge.connect(bob).unpause(), "AdminBadRole");
    });

    it("should reject setting amount flashFeeBps if called by the non-admin", async function () {
      await expectRevert(this.debridge.connect(bob).updateFlashFee(20), "AdminBadRole");
    });

    // it("should reject setting address treasury if called by the non-admin", async function () {
    //   await expectRevert(this.debridge.connect(bob).updateTreasury(ZERO_ADDRESS), "AdminBadRole()");
    // });
  });

  context("with LINK and DBR assets", async function () {
    beforeEach(async function () {
      this.mockToken = await MockToken.new("Link Token", "dLINK", 18, {
        from: alice.address,
      });
      this.linkToken = await MockLinkToken.new("Link Token", "dLINK", 18, {
        from: alice.address,
      });
      this.dbrToken = await MockLinkToken.new("DBR", "DBR", 18, {
        from: alice.address,
      });
      const newSupply = toWei("100");
      await this.linkToken.mint(alice.address, newSupply, {
        from: alice.address,
      });
      await this.dbrToken.mint(alice.address, newSupply, {
        from: alice.address,
      });
    });

    it("getBalance returns a zero balance eth", async function () {
      expect(await web3.eth.getBalance(this.debridge.address)).to.equal("0");
    });

    it("getBalance returns a zero balance token", async function () {
      expect((await this.mockToken.balanceOf(this.debridge.address)).toString()).to.equal("0");
    });

    describe("with flash contract", function () {
      let flash;
      let flashFactory;
      before(async function () {
        flashFactory = await ethers.getContractFactory("MockFlashCallback", alice);
      });
      beforeEach(async function () {
        flash = await flashFactory.deploy();
        const amount = toBN(toWei("1000"));
        await this.mockToken.mint(alice.address, amount);

        //flashFeeBps 0.1%
        await this.mockToken.mint(flash.address, toBN(toWei("10")));
        const chainIdTo = 42;
        const supportedChainInfo = await this.debridge.getChainSupport(chainIdTo);

        await this.mockToken.approve(this.debridge.address, amount, {
          from: alice.address,
        });
        //We need to create debridge
        await this.debridge.send(
          this.mockToken.address,
          alice.address,
          amount,
          chainIdTo,
          "0x",
          false,
          0,
          [],
          {
            value: supportedChainInfo.fixedNativeFee,
            from: alice.address,
          }
        );
      });

      it("flash increases balances and counters of received funds", async function () {
        const amount = toBN(1000);
        await this.debridge.updateFlashFee(10); //set 0.1%
        const flashFeeBps = await this.debridge.flashFeeBps();
        const fee = amount.mul(flashFeeBps).div(BPS);
        const chainId = await this.debridge.getChainId();
        const debridgeId = await this.debridge.getDebridgeId(chainId, this.mockToken.address);
        const debridge = await this.debridge.getDebridge(debridgeId);
        const debridgeFeeInfo = await this.debridge.getDebridgeFeeInfo(debridgeId);
        const paidBefore = debridgeFeeInfo.collectedFees;
        const balanceReceiverBefore = await this.mockToken.balanceOf(alice.address);

        await flash.flash(
          this.debridge.address,
          this.mockToken.address,
          alice.address,
          amount,
          false
        );

        const newDebridge = await this.debridge.getDebridge(debridgeId);
        const newDebridgeFeeInfo = await this.debridge.getDebridgeFeeInfo(debridgeId);
        const paidAfter = newDebridgeFeeInfo.collectedFees;
        const balanceReceiverAfter = await this.mockToken.balanceOf(alice.address);

        expect("10").to.equal(flashFeeBps.toString());
        expect(toBN(paidBefore).add(fee)).to.equal(toBN(newDebridgeFeeInfo.collectedFees));
        expect(toBN(balanceReceiverBefore).add(amount)).to.equal(toBN(balanceReceiverAfter));
      });

      it("flash reverts if not profitable", async function () {
        await expect(
          flash.flash(this.debridge.address, this.mockToken.address, alice.address, 1000, true)
        ).to.be.revertedWith("FeeNotPaid()");
      });
    });

    context("with uniswap periphery", async function () {
      before(async function () {
        this.UniswapV2 = await deployments.getArtifact("UniswapV2Factory");
        this.UniswapV2Factory = await ethers.getContractFactory(
          this.UniswapV2.abi,
          this.UniswapV2.bytecode,
          alice.address
        );
      });

      beforeEach(async function () {
        this.uniswapFactory = await this.UniswapV2Factory.deploy(carol.address);
      });

      context("with feeProxy", async function () {
        beforeEach(async function () {
          const FeeProxyFactory = await ethers.getContractFactory("FeeProxy");

          this.feeProxy = await upgrades.deployProxy(FeeProxyFactory, [
            this.uniswapFactory.address,
            this.weth.address,
          ]);
          await this.debridge.setFeeProxy(this.feeProxy.address);
        });

        context("with confirmation aggregator", async function () {
          beforeEach(async function () {
            this.amountThreshols = toWei("1000");
            this.minConfirmations = 2;
            this.confirmationThreshold = 5; //Confirmations per block before extra check enabled.
            const ConfirmationAggregator = await ethers.getContractFactory(
              "ConfirmationAggregator",
              alice.address
            );

            this.confirmationAggregator = await upgrades.deployProxy(ConfirmationAggregator, [
              this.minConfirmations,
              this.confirmationThreshold,
              excessConfirmations,
              alice.address,
              ZERO_ADDRESS,
            ]);

            await this.confirmationAggregator.deployed();

            await this.confirmationAggregator.setDebridgeAddress(this.debridge.address);
            await this.debridge.setAggregator(this.confirmationAggregator.address);
          });

          it("debridge and aggregator are linked together", async function () {
            expect(this.debridge.address).to.equal(
              await this.confirmationAggregator.debridgeAddress()
            );
            expect(await this.debridge.confirmationAggregator()).to.equal(
              this.confirmationAggregator.address
            );
          });

          context("with oracles", async function () {
            let tokenAddress;
            beforeEach(async function () {
              tokenAddress = this.mockToken.address;
              this.initialOracles = [
                {
                  account: bob,
                  address: bob.address,
                  admin: carol.address,
                },
                {
                  account: carol,
                  address: carol.address,
                  admin: eve.address,
                },
                {
                  account: eve,
                  address: eve.address,
                  admin: carol.address,
                },
                {
                  account: fei,
                  address: fei.address,
                  admin: eve.address,
                },
                {
                  account: devid,
                  address: devid.address,
                  admin: carol.address,
                },
              ];
              for (let oracle of this.initialOracles) {
                await this.confirmationAggregator.addOracles(
                  [oracle.address],
                  [oracle.admin],
                  [false],
                  {
                    from: alice.address,
                  }
                );
              }

              //Alice is required oracle
              await this.confirmationAggregator.addOracles(
                [alice.address],
                [alice.address],
                [true],
                {
                  from: alice.address,
                }
              );
            });

            it("should confirm new asset if called by the oracles", async function () {
              currentChainId = await this.debridge.getChainId();
              // todo: what's address? Should be taken from fixture.
              const chainId = 56;
              const maxAmount = toWei("1000000");
              const amountThreshold = toWei("10");
              const name = "MUSD";
              const symbol = "Magic Dollar";
              const decimals = 18;
              const debridgeId = await this.debridge.getDebridgeId(chainId, tokenAddress);

              for (let oracle of this.initialOracles) {
                await this.confirmationAggregator
                  .connect(oracle.account)
                  .confirmNewAsset(tokenAddress, chainId, name, symbol, decimals);
              }

              await this.debridge.updateAsset(
                debridgeId,
                maxAmount,
                minReservesBps,
                amountThreshold,
                {
                  from: alice.address,
                }
              );
              const debridge = await this.debridge.getDebridge(debridgeId);
              const debridgeFeeInfo = await this.debridge.getDebridgeFeeInfo(debridgeId);
              expect(debridge.maxAmount).to.equal(maxAmount);
              expect(debridgeFeeInfo.collectedFees).to.equal("0");
              expect(debridge.balance).to.equal("0");
              expect(debridge.minReservesBps).to.equal(minReservesBps);
              expect(await this.debridge.getAmountThreshold(debridgeId)).to.equal(amountThreshold);
            });

            context("Test mint method", () => {
              // todo: what's address? Should be taken from fixture.
              let tokenAddress;
              const chainId = 56;
              let receiver;
              const amount = toBN(toWei("100"));
              const nonce = 2;
              let currentChainId;
              let submissionId;
              let debridgeId;
              beforeEach(async function () {
                tokenAddress = this.mockToken.address;
                const name = "MUSD";
                const symbol = "Magic Dollar";
                const decimals = 18;
                const maxAmount = toWei("1000000");
                const amountThreshold = toWei("10");

                receiver = bob.address;
                currentChainId = await this.debridge.getChainId();
                const newSupply = toWei("100");
                await this.linkToken.mint(alice.address, newSupply, {
                  from: alice.address,
                });
                await this.dbrToken.mint(alice.address, newSupply, {
                  from: alice.address,
                });

                debridgeId = await this.debridge.getDebridgeId(chainId, tokenAddress);

                submissionId = await this.debridge.getSubmissionId(
                  debridgeId,
                  chainId,
                  currentChainId,
                  amount,
                  receiver,
                  nonce
                );

                for (let oracle of this.initialOracles) {
                  await this.confirmationAggregator
                    .connect(oracle.account)
                    .confirmNewAsset(tokenAddress, chainId, name, symbol, decimals);
                }
                await this.debridge.updateAsset(
                  debridgeId,
                  maxAmount,
                  minReservesBps,
                  amountThreshold,
                  {
                    from: alice.address,
                  }
                );

                for (let oracle of this.initialOracles) {
                  await this.confirmationAggregator.connect(oracle.account).submit(submissionId);
                }
              });
              it("check confirmation without DSRM confirmation", async function () {
                let submissionInfo = await this.confirmationAggregator.getSubmissionInfo(
                  submissionId
                );
                let submissionConfirmations =
                  await this.confirmationAggregator.getSubmissionConfirmations(submissionId);

                expect(submissionInfo.confirmations).to.equal(this.initialOracles.length);
                expect(submissionInfo.requiredConfirmations).to.equal(0);
                expect(submissionInfo.isConfirmed).to.equal(false);
                expect(this.initialOracles.length).to.equal(submissionConfirmations[0]);
                expect(false).to.equal(submissionConfirmations[1]);
              });

              it("should reject native token without DSRM confirmation", async function () {
                await expectRevert(
                  this.debridge.mint(
                    debridgeId,
                    chainId,
                    receiver,
                    amount,
                    nonce,
                    [],
                    [],
                    {
                      from: alice.address,
                    }),
                  "SubmissionNotConfirmed()"
                );
              });
              describe("confirm by required oracle", function () {
                beforeEach(async function () {
                  await this.confirmationAggregator.submit(submissionId, {
                    from: alice.address,
                  });
                });

                it("check confirmation with DSRM confirmation", async function () {
                  const submissionInfo = await this.confirmationAggregator.getSubmissionInfo(
                    submissionId
                  );
                  expect(submissionInfo.confirmations).to.be.equal(this.initialOracles.length + 1);
                  expect(submissionInfo.requiredConfirmations).to.be.equal(1);
                  expect(submissionInfo.isConfirmed).to.be.equal(true);
                });

                it("should reject exceed amount", async function () {
                  const debridgeId = await this.debridge.getDebridgeId(chainId, tokenAddress);

                  await expectRevert(
                    this.debridge.mint(
                      debridgeId,
                      chainId,
                      receiver,
                      amount,
                      nonce,
                      [],
                      [],
                      {
                        from: alice.address,
                      }),
                    "SubmissionAmountNotConfirmed()"
                  );
                });
                describe("update reduce ExcessConfirmations", function () {
                  beforeEach(async function () {
                    let newExcessConfirmations = 3;
                    await this.debridge.updateExcessConfirmations(newExcessConfirmations, {
                      from: alice.address,
                    });
                    expect(await this.debridge.excessConfirmations()).to.equal(
                      newExcessConfirmations
                    );
                  });

                  it("should reject when the submission is blocked", async function () {
                    await this.debridge.blockSubmission([submissionId], true, {
                      from: alice.address,
                    });

                    expect(await this.debridge.isBlockedSubmission(submissionId)).to.equal(true);

                    await expectRevert(
                      this.debridge.mint(
                        debridgeId,
                        chainId,
                        receiver,
                        amount,
                        nonce,
                        [],
                        [],
                        {
                          from: alice.address,
                        }),
                      "SubmissionBlocked()"
                    );
                  });

                  it("should unblock the submission by admin", async function () {
                    await this.debridge.blockSubmission([submissionId], false, {
                      from: alice.address,
                    });

                    expect(await this.debridge.isBlockedSubmission(submissionId)).to.equal(false);
                  });

                  it("should reject minting with unconfirmed submission", async function () {
                    const nonce = 4;
                    const debridgeId = await this.debridge.getDebridgeId(chainId, tokenAddress);
                    await expectRevert(
                      this.debridge.mint(
                        debridgeId,
                        chainId,
                        receiver,
                        amount,
                        nonce,
                        [],
                        [],
                        {
                          from: alice.address,
                        }),
                      "SubmissionNotConfirmed()"
                    );
                  });
                  describe("should mint when the submission is approved", function () {
                    beforeEach(async function () {
                      const debridgeId = await this.debridge.getDebridgeId(chainId, tokenAddress);
                      const balance = toBN("0");
                      await this.debridge.mint(
                        debridgeId,
                        chainId,
                        receiver,
                        amount,
                        nonce,
                        [],
                        [],
                        {
                          from: alice.address,
                        });
                      const debridge = await this.debridge.getDebridge(debridgeId);
                      const wrappedAsset = await WrappedAsset.at(debridge.tokenAddress);
                      const newBalance = toBN(await wrappedAsset.balanceOf(receiver));
                      const submissionId = await this.debridge.getSubmissionId(
                        debridgeId,
                        chainId,
                        currentChainId,
                        amount,
                        receiver,
                        nonce
                      );
                      const isSubmissionUsed = await this.debridge.isSubmissionUsed(submissionId);
                      expect(balance.add(amount)).to.equal(newBalance);
                      expect(isSubmissionUsed).ok;
                    });

                    it("should reject minting twice", async function () {
                      const debridgeId = await this.debridge.getDebridgeId(chainId, tokenAddress);
                      await expectRevert(
                        this.debridge.mint(
                          debridgeId,
                          chainId,
                          receiver,
                          amount,
                          nonce,
                          [],
                          [],
                          {
                            from: alice.address,
                          }),
                        "SubmissionUsed()"
                      );
                    });
                    for (let i = 0; i <= 2; i++) {
                      let discount = 0;
                      switch (i) {
                        case 0:
                          discount = 0;
                          break;
                        case 1:
                          discount = 5000; //50%
                          break;
                        case 2:
                          discount = 10000; //100%
                          break;
                        default:
                          discount = 0;
                      }
                      context(`Test burn method  discount: ${(discount * 100) / BPS}%`, () => {
                        let tokenAddress;
                        beforeEach(async function () {
                          tokenAddress = this.mockToken.address;
                          await this.debridge.updateFeeDiscount(bob.address, discount, discount);
                          const discountFromContract = await this.debridge.feeDiscount(bob.address);
                          expect(discount).to.equal(discountFromContract.discountTransferBps);
                          expect(discount).to.equal(discountFromContract.discountFixBps);
                        });

                        it("should burning with permit when the amount is suficient", async function () {
                          const chainIdTo = 56;
                          const receiver = alice.address;
                          const amount = toBN(toWei("1"));
                          const debridgeId = await this.debridge.getDebridgeId(
                            chainIdTo,
                            tokenAddress
                          );
                          //await this.confirmationAggregator.deployAsset(debridgeId)  // todo: fix this
                          const debridge = await this.debridge.getDebridge(debridgeId);
                          const debridgeFeeInfo = await this.debridge.getDebridgeFeeInfo(
                            debridgeId
                          );
                          const wrappedAsset = await WrappedAsset.at(debridge.tokenAddress);
                          const balance = toBN(await wrappedAsset.balanceOf(bob.address));
                          const supportedChainInfo = await this.debridge.getChainSupport(chainIdTo);
                          const permitParameter = await permitWithDeadline(
                            wrappedAsset,
                            bob.address,
                            this.debridge.address,
                            amount,
                            toBN(MAX_UINT256),
                            bobPrivKey
                          );
                          const nativeDebridgeFeeInfo = await this.debridge.getDebridgeFeeInfo(
                            this.nativeDebridgeId
                          );
                          let fixedNativeFeeWithDiscount = supportedChainInfo.fixedNativeFee;
                          fixedNativeFeeWithDiscount = toBN(fixedNativeFeeWithDiscount).sub(
                            toBN(fixedNativeFeeWithDiscount).mul(discount).div(BPS)
                          );
                          await this.debridge.connect(bob).burn(
                            debridgeId,
                            alice.address,
                            amount,
                            chainIdTo,
                            permitParameter,
                            false,
                            referralCode,
                            [],
                            {
                              value: fixedNativeFeeWithDiscount,
                            }
                          );
                          const newNativeDebridgeFeeInfo = await this.debridge.getDebridgeFeeInfo(
                            this.nativeDebridgeId
                          );
                          const newBalance = toBN(await wrappedAsset.balanceOf(bob.address));
                          expect(balance.sub(amount)).to.equal(newBalance);
                          const newDebridge = await this.debridge.getDebridge(debridgeId);
                          const newDebridgeFeeInfo = await this.debridge.getDebridgeFeeInfo(
                            debridgeId
                          );
                          let fees = toBN(supportedChainInfo.transferFeeBps).mul(amount).div(BPS);
                          fees = toBN(fees).sub(toBN(fees).mul(discount).div(BPS));
                          expect(debridgeFeeInfo.collectedFees.add(fees)).to.equal(
                            newDebridgeFeeInfo.collectedFees
                          );
                          expect(
                            nativeDebridgeFeeInfo.collectedFees.add(fixedNativeFeeWithDiscount)
                          ).to.equal(newNativeDebridgeFeeInfo.collectedFees);
                        });

                        it("should burning when the amount is suficient(_useAssetFee=true)", async function () {
                          const chainIdTo = 56;
                          const receiver = alice.address;
                          const amount = toBN(toWei("1"));
                          const debridgeId = await this.debridge.getDebridgeId(
                            chainIdTo,
                            tokenAddress
                          );
                          //await this.confirmationAggregator.deployAsset(debridgeId)  // todo: fix this
                          const debridge = await this.debridge.getDebridge(debridgeId);
                          const debridgeFeeInfo = await this.debridge.getDebridgeFeeInfo(
                            debridgeId
                          );

                          const wrappedAsset = await WrappedAsset.at(debridge.tokenAddress);
                          const balance = toBN(await wrappedAsset.balanceOf(bob.address));
                          const supportedChainInfo = await this.debridge.getChainSupport(chainIdTo);
                          const permitParameter = await permitWithDeadline(
                            wrappedAsset,
                            bob.address,
                            this.debridge.address,
                            amount,
                            toBN(MAX_UINT256),
                            bobPrivKey
                          );
                          const nativeDebridgeFeeInfo = await this.debridge.getDebridgeFeeInfo(
                            this.nativeDebridgeId
                          );
                          // let fixedNativeFeeWithDiscount = supportedChainInfo.fixedNativeFee;
                          // fixedNativeFeeWithDiscount = toBN(fixedNativeFeeWithDiscount).sub(
                          //   toBN(fixedNativeFeeWithDiscount).mul(discount).div(BPS)
                          // );
                          await this.debridge.updateAssetFixedFees(
                            debridgeId,
                            [chainIdTo],
                            [supportedChainInfo.fixedNativeFee]
                          );
                          await this.debridge.connect(bob).burn(
                            debridgeId,
                            alice.address,
                            amount,
                            chainIdTo,
                            permitParameter,
                            true,
                            referralCode,
                            [],
                          );
                          const newNativeDebridgeFeeInfo = await this.debridge.getDebridgeFeeInfo(
                            this.nativeDebridgeId
                          );
                          const newBalance = toBN(await wrappedAsset.balanceOf(bob.address));
                          expect(balance.sub(amount)).to.equal(newBalance);
                          const newDebridgeFeeInfo = await this.debridge.getDebridgeFeeInfo(
                            debridgeId
                          );
                          let fees = toBN(supportedChainInfo.transferFeeBps)
                            .mul(amount)
                            .div(BPS)
                            .add(supportedChainInfo.fixedNativeFee);
                          fees = toBN(fees).sub(toBN(fees).mul(discount).div(BPS));
                          expect(debridgeFeeInfo.collectedFees.add(fees)).to.equal(
                            newDebridgeFeeInfo.collectedFees
                          );
                          expect(nativeDebridgeFeeInfo.collectedFees).to.equal(
                            newNativeDebridgeFeeInfo.collectedFees
                          );
                        });

                        it("should reject burning from current chain", async function () {
                          const tokenAddress = this.weth.address;
                          const chainId = await this.debridge.getChainId();
                          const receiver = bob.address;
                          const amount = toBN(toWei("1"));
                          const debridgeId = await this.debridge.getDebridgeId(
                            chainId,
                            tokenAddress
                          );
                          const permit = "0x";
                          await expectRevert(
                            this.debridge.burn(
                              debridgeId,
                              receiver,
                              amount,
                              42,
                              permit,
                              false,
                              referralCode,
                              [],
                              {
                                from: alice.address,
                              }
                            ),
                            "WrongChain()"
                          );
                        });
                      });
                    }
                  });
                });
              });
            });

            context("After oracle submitted", () => {
              const tokenAddress = ZERO_ADDRESS;
              let receiver;
              const amount = toBN(toWei("0.9"));
              const nonce = 4;
              let chainIdFrom = 50;
              let chainId;
              // let debridgeId;
              let outsideDebridgeId;
              let erc20DebridgeId;
              let curentChainSubmissionId;
              let outsideChainSubmissionId;
              let erc20SubmissionId;
              beforeEach(async function () {
                receiver = bob.address;
                chainId = await this.debridge.getChainId();
                // debridgeId = await this.debridge.getDebridgeId(chainId, tokenAddress);
                outsideDebridgeId = await this.debridge.getDebridgeId(56, this.mockToken.address);
                erc20DebridgeId = await this.debridge.getDebridgeId(
                  chainId,
                  this.mockToken.address
                );
                curentChainSubmissionId = await this.debridge.getSubmissionId(
                  this.wethDebridgeId,
                  chainIdFrom,
                  chainId,
                  amount,
                  receiver,
                  nonce
                );
                outsideChainSubmissionId = await this.debridge.getSubmissionId(
                  outsideDebridgeId,
                  chainIdFrom,
                  56,
                  amount,
                  receiver,
                  nonce
                );
                erc20SubmissionId = await this.debridge.getSubmissionId(
                  erc20DebridgeId,
                  chainIdFrom,
                  chainId,
                  amount,
                  receiver,
                  nonce
                );
                for (let oracle of this.initialOracles) {
                  await this.confirmationAggregator
                    .connect(oracle.account)
                    .submit(curentChainSubmissionId);
                  await this.confirmationAggregator
                    .connect(oracle.account)
                    .submit(outsideChainSubmissionId);
                  await this.confirmationAggregator
                    .connect(oracle.account)
                    .submit(erc20SubmissionId);
                }
              });
              it("check confirmation without DSRM confirmation", async function () {
                const curentChainSubmissionInfo =
                  await this.confirmationAggregator.getSubmissionInfo(curentChainSubmissionId);
                const outsideChainSubmissionInfo =
                  await this.confirmationAggregator.getSubmissionInfo(outsideChainSubmissionId);
                const erc20SubmissionInfo = await this.confirmationAggregator.getSubmissionInfo(
                  erc20SubmissionId
                );
                expect(curentChainSubmissionInfo.confirmations).to.be.equal(
                  this.initialOracles.length
                );
                expect(curentChainSubmissionInfo.requiredConfirmations).to.be.equal(0);
                expect(curentChainSubmissionInfo.isConfirmed).to.be.equal(false);

                expect(outsideChainSubmissionInfo.confirmations).to.be.equal(
                  this.initialOracles.length
                );
                expect(outsideChainSubmissionInfo.requiredConfirmations).to.be.equal(0);
                expect(outsideChainSubmissionInfo.isConfirmed).to.be.equal(false);

                expect(erc20SubmissionInfo.confirmations).to.be.equal(this.initialOracles.length);
                expect(erc20SubmissionInfo.requiredConfirmations).to.be.equal(0);
                expect(erc20SubmissionInfo.isConfirmed).to.be.equal(false);
              });

              it("should reject native token without DSRM confirmation", async function () {
                await expectRevert(
                  this.debridge.claim(
                    this.wethDebridgeId,
                    chainIdFrom,
                    receiver,
                    amount,
                    nonce,
                    [],
                    [],
                    {
                      from: alice.address,
                    }
                  ),
                  "SubmissionNotConfirmed()"
                );
              });
              describe("after confirmation by required oracle", function () {
                beforeEach(async function () {
                  await this.confirmationAggregator.submit(curentChainSubmissionId, {
                    from: alice.address,
                  });
                  await this.confirmationAggregator.submit(outsideChainSubmissionId, {
                    from: alice.address,
                  });
                  await this.confirmationAggregator.submit(erc20SubmissionId, {
                    from: alice.address,
                  });
                });

                it("should reject when the submission is blocked", async function () {
                  const cuurentChainSubmission = await this.debridge.getSubmissionId(
                    this.wethDebridgeId,
                    chainIdFrom,
                    chainId,
                    amount,
                    receiver,
                    nonce
                  );
                  await this.debridge.blockSubmission([cuurentChainSubmission], true, {
                    from: alice.address,
                  });

                  expect(await this.debridge.isBlockedSubmission(cuurentChainSubmission)).to.equal(
                    true
                  );

                  await expectRevert(
                    this.debridge.claim(
                      this.wethDebridgeId,
                      chainIdFrom,
                      receiver,
                      amount,
                      nonce,
                      [],
                      [],
                      {
                        from: alice.address,
                      }
                    ),
                    "SubmissionBlocked()"
                  );
                });

                it("check confirmation with DSRM confirmation", async function () {
                  const curentChainSubmissionInfo =
                    await this.confirmationAggregator.getSubmissionInfo(curentChainSubmissionId);
                  const outsideChainSubmissionInfo =
                    await this.confirmationAggregator.getSubmissionInfo(outsideChainSubmissionId);
                  const erc20SubmissionInfo = await this.confirmationAggregator.getSubmissionInfo(
                    erc20SubmissionId
                  );

                  expect(curentChainSubmissionInfo.confirmations).to.be.equal(
                    this.initialOracles.length + 1
                  );
                  expect(curentChainSubmissionInfo.requiredConfirmations).to.be.equal(1);
                  expect(curentChainSubmissionInfo.isConfirmed).to.be.equal(true);

                  expect(outsideChainSubmissionInfo.confirmations).to.be.equal(
                    this.initialOracles.length + 1
                  );
                  expect(outsideChainSubmissionInfo.requiredConfirmations).to.be.equal(1);
                  expect(outsideChainSubmissionInfo.isConfirmed).to.be.equal(true);

                  expect(erc20SubmissionInfo.confirmations).to.be.equal(
                    this.initialOracles.length + 1
                  );
                  expect(erc20SubmissionInfo.requiredConfirmations).to.be.equal(1);
                  expect(erc20SubmissionInfo.isConfirmed).to.be.equal(true);
                });
                describe("should unblock the submission by admin", function () {
                  beforeEach(async function () {
                    const cuurentChainSubmission = await this.debridge.getSubmissionId(
                      this.wethDebridgeId,
                      chainIdFrom,
                      chainId,
                      amount,
                      receiver,
                      nonce
                    );
                    await this.debridge.blockSubmission([cuurentChainSubmission], false, {
                      from: alice.address,
                    });

                    expect(
                      await this.debridge.isBlockedSubmission(cuurentChainSubmission)
                    ).to.equal(false);

                    let newExcessConfirmations = 3;
                    await this.debridge.updateExcessConfirmations(newExcessConfirmations, {
                      from: alice.address,
                    });
                    expect(await this.debridge.excessConfirmations()).to.equal(
                      newExcessConfirmations
                    );
                  });

                  beforeEach(async function () {
                    let discount = 0;
                    await this.debridge.updateFeeDiscount(alice.address, discount, discount);
                    const discountFromContract = await this.debridge.feeDiscount(alice.address);
                    expect(discount).to.equal(discountFromContract.discountTransferBps);
                    expect(discount).to.equal(discountFromContract.discountFixBps);

                    const tokenAddress = ZERO_ADDRESS;
                    const chainId = await this.debridge.getChainId();
                    const receiver = bob.address;
                    const amount = toBN(toWei("1"));
                    const chainIdTo = 42;
                    const debridgeId = await this.debridge.getDebridgeId(chainId, tokenAddress);
                    const balance = toBN(await this.weth.balanceOf(this.debridge.address));
                    const debridgeFeeInfo = await this.debridge.getDebridgeFeeInfo(
                      this.wethDebridgeId
                    );
                    const supportedChainInfo = await this.debridge.getChainSupport(chainIdTo);
                    let feesWithFix = toBN(supportedChainInfo.transferFeeBps)
                      .mul(amount)
                      .div(BPS)
                      .add(toBN(supportedChainInfo.fixedNativeFee));
                    feesWithFix = toBN(feesWithFix).sub(toBN(feesWithFix).mul(discount).div(BPS));
                    await this.debridge.send(
                      tokenAddress,
                      receiver,
                      amount,
                      chainIdTo,
                      "0x",
                      false,
                      referralCode,
                      [],
                      {
                        value: amount,
                        from: alice.address,
                      }
                    );
                    const newBalance = toBN(await this.weth.balanceOf(this.debridge.address));
                    const newDebridgeFeeInfo = await this.debridge.getDebridgeFeeInfo(
                      this.wethDebridgeId
                    );
                    expect(balance.add(amount)).to.equal(newBalance);
                    expect(debridgeFeeInfo.collectedFees.add(feesWithFix)).to.equal(
                      newDebridgeFeeInfo.collectedFees
                    );
                  });

                  beforeEach(async function () {
                    let discount = 0;
                    const tokenAddress = this.mockToken.address;
                    const chainId = await this.debridge.getChainId();
                    const receiver = bob.address;
                    const amount = toBN(toWei("100"));
                    const chainIdTo = 42;
                    await this.mockToken.mint(alice.address, amount, {
                      from: alice.address,
                    });
                    await this.mockToken.approve(this.debridge.address, amount, {
                      from: alice.address,
                    });
                    const debridgeId = await this.debridge.getDebridgeId(chainId, tokenAddress);
                    const balance = toBN(await this.mockToken.balanceOf(this.debridge.address));
                    const debridgeFeeInfo = await this.debridge.getDebridgeFeeInfo(debridgeId);
                    const supportedChainInfo = await this.debridge.getChainSupport(chainIdTo);
                    const nativeDebridgeFeeInfo = await this.debridge.getDebridgeFeeInfo(
                      this.nativeDebridgeId
                    );
                    let fees = toBN(supportedChainInfo.transferFeeBps).mul(amount).div(BPS);
                    fees = toBN(fees).sub(toBN(fees).mul(discount).div(BPS));

                    await this.debridge.send(
                      tokenAddress,
                      receiver,
                      amount,
                      chainIdTo,
                      "0x",
                      false,
                      referralCode,
                      [],
                      {
                        value: supportedChainInfo.fixedNativeFee,
                        from: alice.address,
                      }
                    );
                    const newNativeDebridgeFeeInfo = await this.debridge.getDebridgeFeeInfo(
                      this.nativeDebridgeId
                    );
                    const newBalance = toBN(await this.mockToken.balanceOf(this.debridge.address));
                    const newDebridgeFeeInfo = await this.debridge.getDebridgeFeeInfo(debridgeId);

                    // console.log("newDebridgeFeeInfo.collectedFees: "+ newDebridgeFeeInfo.collectedFees.toString());
                    // console.log("newNativeDebridgeFeeInfo.collectedFees: "+ newNativeDebridgeFeeInfo.collectedFees.toString());
                    // console.log("balance: "+ balance.toString());
                    // console.log("amount: "+ amount.toString());
                    // console.log("newBalance: "+ newBalance.toString());
                    expect(balance.add(amount)).to.equal(newBalance);
                    expect(debridgeFeeInfo.collectedFees.add(fees)).to.equal(
                      newDebridgeFeeInfo.collectedFees
                    );
                    expect(
                      nativeDebridgeFeeInfo.collectedFees.add(
                        toBN(supportedChainInfo.fixedNativeFee)
                      )
                    ).to.equal(newNativeDebridgeFeeInfo.collectedFees);
                  });

                  it("getBalance returns balance eth that went into functions send + fee", async function () {
                    const chainIdTo = 42;
                    const fixedNativeFee = (await this.debridge.getChainSupport(chainIdTo))
                      .fixedNativeFee;
                    const amount = toBN(toWei("1"));
                    expect(await web3.eth.getBalance(this.debridge.address)).to.equal(
                      fixedNativeFee
                    );

                    expect(await this.weth.balanceOf(this.debridge.address)).to.equal(amount);
                  });

                  it("getBalance returns token that went into functions send", async function () {
                    const amount = toBN(toWei("100"));
                    expect(
                      (await this.mockToken.balanceOf(this.debridge.address)).toString()
                    ).to.equal(amount.toString());
                  });

                  it("should claim ERC20 when the submission is approved", async function () {
                    const debridgeFeeInfo = await this.debridge.getDebridgeFeeInfo(erc20DebridgeId);
                    const balance = toBN(await this.mockToken.balanceOf(receiver));
                    await this.debridge.claim(
                      erc20DebridgeId,
                      chainIdFrom,
                      receiver,
                      amount,
                      nonce,
                      [],
                      [],
                      {
                        from: alice.address,
                      }
                    );
                    const newBalance = toBN(await this.mockToken.balanceOf(receiver));
                    const submissionId = await this.debridge.getSubmissionId(
                      erc20DebridgeId,
                      chainIdFrom,
                      await this.debridge.getChainId(),
                      amount,
                      receiver,
                      nonce
                    );
                    const isSubmissionUsed = await this.debridge.isSubmissionUsed(submissionId);
                    const newDebridgeFeeInfo = await this.debridge.getDebridgeFeeInfo(
                      erc20DebridgeId
                    );
                    expect(balance.add(amount)).to.equal(newBalance);
                    expect(debridgeFeeInfo.collectedFees).to.equal(
                      newDebridgeFeeInfo.collectedFees
                    );
                    expect(isSubmissionUsed).ok;
                  });

                  it("should reject claiming with unconfirmed submission", async function () {
                    const nonce = 1;
                    await expectRevert(
                      this.debridge.claim(
                        this.wethDebridgeId,
                        chainIdFrom,
                        receiver,
                        amount,
                        nonce,
                        [],
                        [],
                        {
                          from: alice.address,
                        }
                      ),
                      "SubmissionNotConfirmed()"
                    );
                  });

                  it("should reject claiming the token from outside chain", async function () {
                    // todo: Should revert with "claim: wrong target chain"
                    await expectRevert(
                      this.debridge.claim(
                        outsideDebridgeId,
                        chainIdFrom,
                        receiver,
                        amount,
                        nonce,
                        [],
                        [],
                        {
                          from: alice.address,
                        }
                      ),
                      "SubmissionNotConfirmed()"
                    );
                  });

                  describe("After claim native token", function () {
                    beforeEach(async function () {
                      const debridgeFeeInfo = await this.debridge.getDebridgeFeeInfo(
                        this.wethDebridgeId
                      );
                      const receivebalance = toBN(await this.weth.balanceOf(receiver));
                      await this.debridge.claim(
                        this.wethDebridgeId,
                        chainIdFrom,
                        receiver,
                        amount,
                        nonce,
                        [],
                        [],
                        {
                          from: alice.address,
                        }
                      );
                      const newReceivebalance = toBN(await this.weth.balanceOf(receiver));
                      const submissionId = await this.debridge.getSubmissionId(
                        this.wethDebridgeId,
                        chainIdFrom,
                        await this.debridge.getChainId(),
                        amount,
                        receiver,
                        nonce
                      );
                      const isSubmissionUsed = await this.debridge.isSubmissionUsed(submissionId);
                      const newDebridgeFeeInfo = await this.debridge.getDebridgeFeeInfo(
                        this.wethDebridgeId
                      );
                      expect(receivebalance.add(amount)).to.equal(newReceivebalance);
                      expect(debridgeFeeInfo.collectedFees).to.equal(
                        newDebridgeFeeInfo.collectedFees
                      );
                      expect(isSubmissionUsed).ok;
                    });

                    it("should reject claiming twice", async function () {
                      await expectRevert(
                        this.debridge.claim(
                          this.wethDebridgeId,
                          chainIdFrom,
                          receiver,
                          amount,
                          nonce,
                          [],
                          [],
                          {
                            from: alice.address,
                          }
                        ),
                        "SubmissionUsed()"
                      );
                    });
                  });
                });
              });
            });

            for (let i = 0; i <= 2; i++) {
              let discount = 0;
              switch (i) {
                case 0:
                  discount = 0;
                  break;
                case 1:
                  discount = 5000; //50%
                  break;
                case 2:
                  discount = 10000; //100%
                  break;
                default:
                  discount = 0;
              }
              context(`Test send method. discount: discount ${(discount * 100) / BPS}%`, () => {
                beforeEach(async function () {
                  await this.debridge.updateFeeDiscount(alice.address, discount, discount);
                  const discountFromContract = await this.debridge.feeDiscount(alice.address);
                  expect(discount).to.equal(discountFromContract.discountTransferBps);
                  expect(discount).to.equal(discountFromContract.discountFixBps);
                });

                it("should send native tokens from the current chain", async function () {
                  const tokenAddress = ZERO_ADDRESS;
                  const chainId = await this.debridge.getChainId();
                  const receiver = bob.address;
                  const amount = toBN(toWei("1"));
                  const chainIdTo = 42;
                  const debridgeId = await this.debridge.getDebridgeId(chainId, tokenAddress);
                  const wethDebridgeId = await this.debridge.getDebridgeId(
                    chainId,
                    this.weth.address
                  );
                  const balance = toBN(await this.weth.balanceOf(this.debridge.address));
                  const debridgeFeeInfo = await this.debridge.getDebridgeFeeInfo(wethDebridgeId);
                  const supportedChainInfo = await this.debridge.getChainSupport(chainIdTo);
                  let feesWithFix = toBN(supportedChainInfo.transferFeeBps)
                    .mul(amount)
                    .div(BPS)
                    .add(toBN(supportedChainInfo.fixedNativeFee));
                  feesWithFix = toBN(feesWithFix).sub(toBN(feesWithFix).mul(discount).div(BPS));
                  await this.debridge.send(
                    tokenAddress,
                    receiver,
                    amount,
                    chainIdTo,
                    "0x",
                    false,
                    referralCode,
                    [],
                    {
                      value: amount,
                      from: alice.address,
                    }
                  );
                  const newBalance = toBN(await this.weth.balanceOf(this.debridge.address));
                  const newDebridgeFeeInfo = await this.debridge.getDebridgeFeeInfo(wethDebridgeId);
                  expect(balance.add(amount)).to.equal(newBalance);
                  expect(debridgeFeeInfo.collectedFees.add(feesWithFix)).to.equal(
                    newDebridgeFeeInfo.collectedFees
                  );
                });

                it("should send ERC20 tokens from the current chain", async function () {
                  const tokenAddress = this.mockToken.address;
                  const chainId = await this.debridge.getChainId();
                  const receiver = bob.address;
                  const amount = toBN(toWei("100"));
                  const chainIdTo = 42;
                  await this.mockToken.mint(alice.address, amount, {
                    from: alice.address,
                  });
                  await this.mockToken.approve(this.debridge.address, amount, {
                    from: alice.address,
                  });
                  const debridgeId = await this.debridge.getDebridgeId(chainId, tokenAddress);
                  const balance = toBN(await this.mockToken.balanceOf(this.debridge.address));
                  const debridgeFeeInfo = await this.debridge.getDebridgeFeeInfo(debridgeId);
                  const supportedChainInfo = await this.debridge.getChainSupport(chainIdTo);
                  const nativeDebridgeFeeInfo = await this.debridge.getDebridgeFeeInfo(
                    this.nativeDebridgeId
                  );
                  let fees = toBN(supportedChainInfo.transferFeeBps).mul(amount).div(BPS);
                  fees = toBN(fees).sub(toBN(fees).mul(discount).div(BPS));
                  await this.debridge.send(
                    tokenAddress,
                    receiver,
                    amount,
                    chainIdTo,
                    "0x",
                    false,
                    referralCode,
                    [],
                    {
                      value: supportedChainInfo.fixedNativeFee,
                      from: alice.address,
                    }
                  );
                  const newNativeDebridgeFeeInfo = await this.debridge.getDebridgeFeeInfo(
                    this.nativeDebridgeId
                  );
                  const newBalance = toBN(await this.mockToken.balanceOf(this.debridge.address));
                  const newDebridgeFeeInfo = await this.debridge.getDebridgeFeeInfo(debridgeId);
                  expect(balance.add(amount)).to.equal(newBalance);
                  expect(debridgeFeeInfo.collectedFees.add(fees)).to.equal(
                    newDebridgeFeeInfo.collectedFees
                  );
                  expect(
                    nativeDebridgeFeeInfo.collectedFees.add(toBN(supportedChainInfo.fixedNativeFee))
                  ).to.equal(newNativeDebridgeFeeInfo.collectedFees);
                });
                it("should send ERC20 tokens from the current chain (_useAssetFee=true)", async function () {
                  const tokenAddress = this.mockToken.address;
                  const chainId = await this.debridge.getChainId();
                  const receiver = bob.address;
                  const amount = toBN(toWei("100"));
                  const chainIdTo = 42;
                  await this.mockToken.mint(alice.address, amount, {
                    from: alice.address,
                  });
                  await this.mockToken.approve(this.debridge.address, amount, {
                    from: alice.address,
                  });
                  const debridgeId = await this.debridge.getDebridgeId(chainId, tokenAddress);
                  const balance = toBN(await this.mockToken.balanceOf(this.debridge.address));
                  const debridgeFeeInfo = await this.debridge.getDebridgeFeeInfo(debridgeId);
                  const supportedChainInfo = await this.debridge.getChainSupport(chainIdTo);
                  const nativeDebridgeFeeInfo = await this.debridge.getDebridgeFeeInfo(
                    this.nativeDebridgeId
                  );

                  const collectedNativeFees = nativeDebridgeFeeInfo.collectedFees;
                  let fees = toBN(supportedChainInfo.transferFeeBps)
                    .mul(amount)
                    .div(BPS)
                    .add(supportedChainInfo.fixedNativeFee);
                  fees = toBN(fees).sub(toBN(fees).mul(discount).div(BPS));
                  //console.log(debridge)
                  //console.log(supportedChainInfo.fixedNativeFee)
                  await this.debridge.updateAssetFixedFees(
                    debridgeId,
                    [chainIdTo],
                    [supportedChainInfo.fixedNativeFee]
                  );
                  await this.debridge.send(
                    tokenAddress,
                    receiver,
                    amount,
                    chainIdTo,
                    "0x",
                    true,
                    referralCode,
                    [],
                    {
                      value: supportedChainInfo.fixedNativeFee,
                      from: alice.address,
                    }
                  );

                  const newNativeDebridgeFeeInfo = await this.debridge.getDebridgeFeeInfo(
                    this.nativeDebridgeId
                  );

                  const newCollectedNativeFees = newNativeDebridgeFeeInfo.collectedFees;
                  const newBalance = toBN(await this.mockToken.balanceOf(this.debridge.address));
                  const newDebridgeFeeInfo = await this.debridge.getDebridgeFeeInfo(debridgeId);
                  //console.log(newDebridge)
                  expect(balance.add(amount)).to.equal(newBalance);
                  expect(debridgeFeeInfo.collectedFees.add(fees)).to.equal(
                    newDebridgeFeeInfo.collectedFees
                  );
                  expect(collectedNativeFees).to.equal(newCollectedNativeFees);
                });

                it("should reverts if amount more than maxAmount", async function () {
                  const tokenAddress = ZERO_ADDRESS;
                  const receiver = bob.address;
                  const chainId = await this.debridge.getChainId();
                  const amount = toWei("20");
                  const chainIdTo = 42;

                  const newMinReservesBps = 0;
                  const newMaxAmount = toWei("1");
                  const newAmountThreshold = toWei("10");
                  const debridgeId = await this.debridge.getDebridgeId(chainId, this.weth.address);
                  await this.debridge.updateAsset(
                    debridgeId,
                    newMaxAmount,
                    newMinReservesBps,
                    newAmountThreshold
                  );

                  await expectRevert(
                    this.debridge.send(
                      tokenAddress,
                      receiver,
                      amount,
                      chainIdTo,
                      "0x",
                      false,
                      referralCode,
                      [],
                      {
                        value: amount,
                        from: alice.address,
                      }
                    ),
                    "TransferAmountTooHigh()"
                  );
                });

                it("should reject sending too mismatched amount of native tokens", async function () {
                  const tokenAddress = ZERO_ADDRESS;
                  const receiver = bob.address;
                  const chainId = await this.debridge.getChainId();
                  const amount = toBN(toWei("1"));
                  const chainIdTo = 42;
                  const debridgeId = await this.debridge.getDebridgeId(chainId, tokenAddress);
                  await expectRevert(
                    this.debridge.send(
                      tokenAddress,
                      receiver,
                      amount,
                      chainIdTo,
<<<<<<< HEAD
                      false,
                      0,
                      [],
                      {
                        value: toWei("0.1"),
                        from: alice.address,
                      }
                    ),
=======
                      "0x",
                      false,
                      0,
                      {
                        value: toWei("0.1"),
                        from: alice.address,
                      }),
>>>>>>> bbb2d5d0
                    "AmountMismatch()"
                  );
                });

                it("should reject sending tokens to unsupported chain", async function () {
                  const tokenAddress = ZERO_ADDRESS;
                  const receiver = bob.address;
                  const chainId = await this.debridge.getChainId();
                  const amount = toBN(toWei("1"));
                  const chainIdTo = chainId;
                  const debridgeId = await this.debridge.getDebridgeId(chainId, tokenAddress);
                  await expectRevert(
                    this.debridge.send(
                      tokenAddress,
                      receiver,
                      amount,
                      chainIdTo,
                      "0x",
                      false,
                      referralCode,
                      [],
                      {
                        value: amount,
                        from: alice.address,
                      }
                    ),
                    "WrongTargedChain()"
                  );
                });

                context("When transfers are stoped (pause)", () => {
                  beforeEach(async function () {
                    await this.debridge.pause({ from: alice.address });
                  });
                  it("should rejects if transfers were stopped by admin", async function () {
                    const tokenAddress = ZERO_ADDRESS;
                    const receiver = bob.address;
                    const amount = toWei("1");
                    const chainIdTo = 42;

                    await expectRevert(
                      this.debridge.send(
                        tokenAddress,
                        receiver,
                        amount,
                        chainIdTo,
                        "0x",
                        false,
                        referralCode,
                        [],
                        {
                          value: amount,
                          from: alice.address,
                        }
                      ),
                      "Pausable: paused"
                    );
                  });
                });
              });
            }
          });
        });
      });
    });
  });
});<|MERGE_RESOLUTION|>--- conflicted
+++ resolved
@@ -1661,24 +1661,14 @@
                       receiver,
                       amount,
                       chainIdTo,
-<<<<<<< HEAD
+                      [],
                       false,
                       0,
                       [],
                       {
                         value: toWei("0.1"),
                         from: alice.address,
-                      }
-                    ),
-=======
-                      "0x",
-                      false,
-                      0,
-                      {
-                        value: toWei("0.1"),
-                        from: alice.address,
                       }),
->>>>>>> bbb2d5d0
                     "AmountMismatch()"
                   );
                 });
