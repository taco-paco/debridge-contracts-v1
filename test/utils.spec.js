const { ecsign } = require("ethereumjs-util");
const { keccak256, defaultAbiCoder, toUtf8Bytes, solidityPack } = require("ethers/lib/utils");

const MAX_TRANSFER_DECIMALS = 8;
const DEFAULT_ADMIN_ROLE = ethers.utils.hexZeroPad(0, 32);
const WORKER_ROLE = ethers.utils.keccak256(toUtf8Bytes("WORKER_ROLE"));

 async function permit(token, owner, spender, value, deadline, privKey) {
  let nonce = await token.nonces(owner);
  const DOMAIN_SEPARATOR = await token.DOMAIN_SEPARATOR();
  const PERMIT_TYPEHASH = keccak256(toUtf8Bytes("Permit(address owner,address spender,uint256 value,uint256 nonce,uint256 deadline)"));
  const digest = keccak256(
    solidityPack(
      ["bytes1", "bytes1", "bytes32", "bytes32"],
      [
        "0x19",
        "0x01",
        DOMAIN_SEPARATOR,
        keccak256(
          defaultAbiCoder.encode(
            ["bytes32", "address", "address", "uint256", "uint256", "uint256"],
            [
              PERMIT_TYPEHASH,
              owner,
              spender,
              value.toString(),
              nonce.toString(),
              deadline.toString(),
            ]
          )
        ),
      ]
    )
  );

  const signature = ecsign(
    Buffer.from(digest.slice(2), "hex"),
    Buffer.from(privKey.slice(2), "hex")
  );
  return (
    "0x" +
    ("00" + signature.r.toString("hex")).slice(-64) +
    ("00" + signature.s.toString("hex")).slice(-64) +
    signature.v.toString(16)
  );
};


async function permitWithDeadline(token, owner, spender, value, deadline, privKey) {
  // return combined deadline + signature for passing to burn methods;
  const permitSignature = await permit(token, owner, spender, value, deadline, privKey);
  const deadlineHex = web3.utils.padLeft(web3.utils.toHex(deadline.toString()), 64);
  //                                    remove first 0x
  return deadlineHex + permitSignature.substring(2, permitSignature.length);
}


<<<<<<< HEAD
module.exports.packSubmissionAutoParamsTo = (executionFee, flags, fallbackAddress, data) => {
=======
 async function packSubmissionAutoParamsTo(executionFee, flags, fallbackAddress, data) {
>>>>>>> 384cad57
  const autoParams = {executionFee, flags, fallbackAddress, data};
  const packed = ethers.utils.defaultAbiCoder.encode([{
    type: "tuple",
    name: "SubmissionAutoParamsTo",
    components: [
      { name: "executionFee", type: 'uint256' },
      { name: "flags", type: 'uint256' },
      { name: "fallbackAddress", type:'bytes' },
      { name: "data", type:'bytes' },
    ]}],
  [ autoParams ]);
  return packed;
}

<<<<<<< HEAD
module.exports.packSubmissionAutoParamsFrom = (executionFee, flags, fallbackAddress, data, nativeSender) => {
=======
async function packSubmissionAutoParamsFrom(executionFee, flags, fallbackAddress, data, nativeSender) {
>>>>>>> 384cad57
  const autoParams = {executionFee, flags, fallbackAddress, data, nativeSender};
  const packed = ethers.utils.defaultAbiCoder.encode([{
    type: "tuple",
    name: "SubmissionAutoParamsFrom",
    components: [
      { name: "executionFee", type: 'uint256' },
      { name: "flags", type: 'uint256' },
      { name: "fallbackAddress", type:'address' },
      { name: "data", type:'bytes' },
      { name: "nativeSender", type:'bytes' },
    ]}],
  [ autoParams ]);
  return packed;
}

async function submissionSignatures(_web3, oracleKeys, submissionId) {
  let signatures = "0x";
  for (let oracleKey of oracleKeys) {
    let currentSignature = (await _web3.eth.accounts.sign(submissionId, oracleKey)).signature;
    // HACK remove first 0x
    signatures += currentSignature.substring(2, currentSignature.length);
  }
  return signatures;
}

function normalizeTokenAmount(amount, tokenDecimals) {
  if (tokenDecimals > MAX_TRANSFER_DECIMALS) {
    const multiplier = ethers.BigNumber.from(10 ** (tokenDecimals - MAX_TRANSFER_DECIMALS));
    amount = amount.div(multiplier).mul(multiplier);
  }
  return amount;
}

module.exports = {
  MAX_TRANSFER_DECIMALS,
  DEFAULT_ADMIN_ROLE,
  WORKER_ROLE,
  permit,
  permitWithDeadline,
  packSubmissionAutoParamsTo,
  packSubmissionAutoParamsFrom,
  submissionSignatures,
  normalizeTokenAmount,
}<|MERGE_RESOLUTION|>--- conflicted
+++ resolved
@@ -55,11 +55,7 @@
 }
 
 
-<<<<<<< HEAD
-module.exports.packSubmissionAutoParamsTo = (executionFee, flags, fallbackAddress, data) => {
-=======
- async function packSubmissionAutoParamsTo(executionFee, flags, fallbackAddress, data) {
->>>>>>> 384cad57
+function packSubmissionAutoParamsTo(executionFee, flags, fallbackAddress, data) {
   const autoParams = {executionFee, flags, fallbackAddress, data};
   const packed = ethers.utils.defaultAbiCoder.encode([{
     type: "tuple",
@@ -74,11 +70,7 @@
   return packed;
 }
 
-<<<<<<< HEAD
-module.exports.packSubmissionAutoParamsFrom = (executionFee, flags, fallbackAddress, data, nativeSender) => {
-=======
-async function packSubmissionAutoParamsFrom(executionFee, flags, fallbackAddress, data, nativeSender) {
->>>>>>> 384cad57
+function packSubmissionAutoParamsFrom(executionFee, flags, fallbackAddress, data, nativeSender) {
   const autoParams = {executionFee, flags, fallbackAddress, data, nativeSender};
   const packed = ethers.utils.defaultAbiCoder.encode([{
     type: "tuple",
