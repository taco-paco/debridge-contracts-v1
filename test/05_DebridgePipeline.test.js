const { expectRevert } = require("@openzeppelin/test-helpers");
const {
  permitWithDeadline,
  packSubmissionAutoParamsFrom,
  packSubmissionAutoParamsTo,
  submissionSignatures,
  normalizeTokenAmount,
  MAX_TRANSFER_DECIMALS,
} = require("./utils.spec");
const MockLinkToken = artifacts.require("MockLinkToken");
const WethGate = artifacts.require("WethGate");
const MockInvalidToken = artifacts.require("MockInvalidToken");
const MockToken = artifacts.require("MockToken");
const DeBridgeToken = artifacts.require("DeBridgeToken");
const IUniswapV2Pair = artifacts.require("IUniswapV2Pair");
const { MAX_UINT256 } = require("@openzeppelin/test-helpers/src/constants");
const { toWei } = web3.utils;
const { BigNumber } = require("ethers");

const bscWeb3 = new Web3(process.env.TEST_BSC_PROVIDER);
const oracleKeys = JSON.parse(process.env.TEST_ORACLE_KEYS);

function toBN(number) {
  return BigNumber.from(number.toString());
}

const ZERO_ADDRESS = ethers.constants.AddressZero;
const MAX = web3.utils.toTwosComplement(-1);
const alicePrivKey = "0x512aba028561d58c914fdcb31cc7f4dd9a433cb3672eb9eaf44302eb097ec3bc";
const bobPrivKey = "0x79b2a2a43a1e9f325920f99a720605c9c563c61fb5ae3ebe483f83f1230512d3";

const transferFeeBps = 50;
const minReservesBps = 3000;
const BPS = toBN(10000);

const fixedNativeFeeETH = toWei("0.001");
const fixedNativeFeeBNB = toWei("0.05");
const fixedNativeFeeHT = toWei("1");
const isSupported = true;

const ethChainId = 1;
const bscChainId = 56;
const hecoChainId = 256;
let sentEvents = [];
let mintEvents = [];

let burnEvents = [];
let claimEvents = [];

const nativeBSCDebridgeId = "0x8ca679b0f7e259a80b1066b4253c3fdc0d9bdbb15c926fd2a5eab0335bf1f745";
const nativeETHDebridgeId = "0x6ac1b981b4452354ad8bd156fe151bcb91252dea9ed7232af4d0e64b50c09dcf";

const referralCode = 555;
const zeroFlag = 0;

let deLinkAddressInBSC = "0";
let deETHAddressInBSC = "0";
let deHTAddressInBSC = "0";
let deETHAddressInHECO = "0";
let deCakeAddressInHECO = "0";
let deBNBAddressInHECO = "0";

const discountsValues = [0, 5000, 10000];
contract("DeBridgeGate real pipeline mode", function () {
  before(async function () {
    this.signers = await ethers.getSigners();
    aliceAccount = this.signers[0];
    bobAccount = this.signers[1];
    carolAccount = this.signers[2];
    eveAccount = this.signers[3];
    feiAccount = this.signers[4];
    devidAccount = this.signers[5];
    alice = aliceAccount.address;
    bob = bobAccount.address;
    carol = carolAccount.address;
    eve = eveAccount.address;
    fei = feiAccount.address;
    devid = devidAccount.address;
    treasury = devid;
    worker = carol;
    workerAccount = carolAccount;

    const WETH9 = await deployments.getArtifact("WETH9");
    const WETH9Factory = await ethers.getContractFactory(WETH9.abi, WETH9.bytecode, alice);

    const UniswapV2 = await deployments.getArtifact("UniswapV2Factory");
    const UniswapV2Factory = await ethers.getContractFactory(
      UniswapV2.abi,
      UniswapV2.bytecode,
      alice
    );

    const DeBridgeTokenFactory = await ethers.getContractFactory("DeBridgeToken", alice);
    const DeBridgeTokenDeployerFactory = await ethers.getContractFactory("DeBridgeTokenDeployer", alice);

    const DeBridgeGateFactory = await ethers.getContractFactory("MockDeBridgeGate", alice);
    const SignatureVerifierFactory = await ethers.getContractFactory("SignatureVerifier", alice);
    const CallProxyFactory = await ethers.getContractFactory("CallProxy", alice);
    const DefiControllerFactory = await ethers.getContractFactory("DefiController", alice);
    const MockFeeProxyFactory = await ethers.getContractFactory("MockFeeProxy", alice);
    const MockExternalFactory = await ethers.getContractFactory("MockExternalContract", alice);

    this.amountThreshols = toWei("1000");

    this.initialOracles = [];
    const maxOraclesCount = Math.min(this.signers.length,10);
    for (let i = 1; i <= maxOraclesCount; i++) {
      this.initialOracles.push({
        account: this.signers[i],
        address: this.signers[i].address,
      });
    }

    this.minConfirmations = Math.floor(this.initialOracles.length/2) + 1;
    this.confirmationThreshold = 5; //Confirmations per block before extra check enabled.
    this.excessConfirmations = 7; //Confirmations count in case of excess activity.


    //-------Deploy mock tokens contracts
    this.cakeToken = await MockToken.new("PancakeSwap Token", "Cake", 18, {
      from: alice,
    });
    this.linkToken = await MockLinkToken.new("ChainLink Token", "LINK", 18, {
      from: alice,
    });
    this.dbrToken = await MockLinkToken.new("DBR", "DBR", 18, {
      from: alice,
    });
    this.emptyNameToken = await MockToken.new("", "NONAME", 18, {
      from: alice,
    });

    //-------Deploy weth contracts
    this.wethETH = await WETH9Factory.deploy();
    this.wethBSC = await WETH9Factory.deploy();
    this.wethHECO = await WETH9Factory.deploy();

    //-------Deploy WethGate contracts
    this.wethGateETH = await WethGate.new(this.wethETH.address, {
      from: alice,
    });
    this.wethGateBSC = await WethGate.new(this.wethBSC.address, {
      from: alice,
    });
    this.wethGateHECO = await WethGate.new(this.wethHECO.address, {
      from: alice,
    });


    //-------Deploy uniswap contracts
    this.uniswapFactoryETH = await UniswapV2Factory.deploy(carol);
    this.uniswapFactoryBSC = await UniswapV2Factory.deploy(carol);
    this.uniswapFactoryHECO = await UniswapV2Factory.deploy(carol);

    this.mockExternalContract = await MockExternalFactory.deploy();

    //-------Deploy FeeProxy contracts
    this.feeProxyETH = await upgrades.deployProxy(
      MockFeeProxyFactory,
      [this.uniswapFactoryETH.address, this.wethETH.address],
      {
        initializer: "initializeMock",
        kind: "transparent",
      }
    );

    this.feeProxyBSC = await upgrades.deployProxy(
      MockFeeProxyFactory,
      [this.uniswapFactoryBSC.address, this.wethBSC.address],
      {
        initializer: "initializeMock",
        kind: "transparent",
      }
    );

    this.feeProxyHECO = await upgrades.deployProxy(
      MockFeeProxyFactory,
      [this.uniswapFactoryHECO.address, this.wethHECO.address],
      {
        initializer: "initializeMock",
        kind: "transparent",
      }
    );

    //Hack override contract chain Id
    await this.feeProxyETH.overrideChainId(ethChainId);
    await this.feeProxyBSC.overrideChainId(bscChainId);
    await this.feeProxyHECO.overrideChainId(hecoChainId);

    // console.log(`feeProxyETH: ${this.feeProxyETH.address.toString()}`);
    // console.log(`feeProxyBSC: ${this.feeProxyBSC.address.toString()}`);
    // console.log(`feeProxyHECO: ${this.feeProxyHECO.address.toString()}`);

    //-------Deploy callProxy contracts
    this.callProxy = await upgrades.deployProxy(CallProxyFactory, []);

    //-------Deploy defiController contracts
    this.defiControllerETH = await upgrades.deployProxy(DefiControllerFactory, []);

    //-------Deploy confirmation aggregator contracts
    //   function initialize(
    //     uint256 _minConfirmations,
    //     uint256 _confirmationThreshold,
    //     uint256 _excessConfirmations,
    // )

    this.signatureVerifierETH = await upgrades.deployProxy(SignatureVerifierFactory, [
      this.minConfirmations,
      this.confirmationThreshold,
      this.excessConfirmations,
      ZERO_ADDRESS,
    ]);
    await this.signatureVerifierETH.deployed();

    this.signatureVerifierBSC = await upgrades.deployProxy(SignatureVerifierFactory, [
      this.minConfirmations,
      this.confirmationThreshold,
      this.excessConfirmations,
      ZERO_ADDRESS,
    ]);
    await this.signatureVerifierBSC.deployed();

    this.signatureVerifierHECO = await upgrades.deployProxy(SignatureVerifierFactory, [
      this.minConfirmations,
      this.confirmationThreshold,
      this.excessConfirmations,
      ZERO_ADDRESS,
    ]);
    await this.signatureVerifierHECO.deployed();

    // deploy token implementations
    this.deBridgeTokenETH = await DeBridgeTokenFactory.deploy();
    this.deBridgeTokenBSC = await DeBridgeTokenFactory.deploy();
    this.deBridgeTokenHECO = await DeBridgeTokenFactory.deploy();

    // deploy DeBridgeTokenDeployer contracts
    this.deBridgeTokenDeployerETH = await upgrades.deployProxy(
      DeBridgeTokenDeployerFactory,
      [
        this.deBridgeTokenETH.address,
        alice,
        ZERO_ADDRESS,
      ]);
    this.deBridgeTokenDeployerBSC = await upgrades.deployProxy(
      DeBridgeTokenDeployerFactory,
      [
        this.deBridgeTokenBSC.address,
        alice,
        ZERO_ADDRESS,
      ]);
    this.deBridgeTokenDeployerHECO = await upgrades.deployProxy(
      DeBridgeTokenDeployerFactory,
      [
        this.deBridgeTokenHECO.address,
        alice,
        ZERO_ADDRESS,
      ]);

    //-------Deploy DebridgeGate contracts
    //   function initialize(
    //     uint256 _excessConfirmations,
    //     address _signatureVerifier,
    //     address _callProxy,
    //     IWETH _weth,
    //     IFeeProxy _feeProxy,
    //     IDefiController _defiController,
    // )
    this.debridgeETH = await upgrades.deployProxy(
      DeBridgeGateFactory,
      [
        this.excessConfirmations,
        this.signatureVerifierETH.address,
        this.callProxy.address.toString(),
        this.wethETH.address,
        this.feeProxyETH.address,
        this.deBridgeTokenDeployerETH.address,
        this.defiControllerETH.address,
        ethChainId, //overrideChainId
      ],
      {
        initializer: "initializeMock",
        kind: "transparent",
      }
    );
    this.debridgeBSC = await upgrades.deployProxy(
      DeBridgeGateFactory,
      [
        this.excessConfirmations,
        this.signatureVerifierBSC.address,
        this.callProxy.address.toString(),
        this.wethBSC.address,
        this.feeProxyBSC.address,
        this.deBridgeTokenDeployerBSC.address,
        ZERO_ADDRESS,
        bscChainId, //overrideChainId
      ],
      {
        initializer: "initializeMock",
        kind: "transparent",
      }
    );

    this.debridgeHECO = await upgrades.deployProxy(
      DeBridgeGateFactory,
      [
        this.excessConfirmations,
        this.signatureVerifierHECO.address,
        this.callProxy.address.toString(),
        this.wethHECO.address,
        this.feeProxyHECO.address,
        this.deBridgeTokenDeployerHECO.address,
        ZERO_ADDRESS,
        hecoChainId, //overrideChainId
      ],
      {
        initializer: "initializeMock",
        kind: "transparent",
      }
    );

    await this.debridgeETH.updateChainSupport(
      [bscChainId, hecoChainId],
      [
        {
          transferFeeBps,
          fixedNativeFee: fixedNativeFeeBNB,
          isSupported,
        },
        {
          transferFeeBps,
          fixedNativeFee: fixedNativeFeeHT,
          isSupported,
        },
      ],
      false
    );

    await this.debridgeETH.updateChainSupport(
      [bscChainId, hecoChainId],
      [
        {
          transferFeeBps,
          fixedNativeFee: fixedNativeFeeBNB,
          isSupported,
        },
        {
          transferFeeBps,
          fixedNativeFee: fixedNativeFeeHT,
          isSupported,
        },
      ],
      true
    );

    await this.debridgeBSC.updateChainSupport(
      [ethChainId, hecoChainId], //supportedChainIds,
      [
        {
          transferFeeBps,
          fixedNativeFee: fixedNativeFeeETH,
          isSupported,
        },
        {
          transferFeeBps,
          fixedNativeFee: fixedNativeFeeHT,
          isSupported,
        },
      ],
      false
    );

    await this.debridgeBSC.updateChainSupport(
      [ethChainId, hecoChainId], //supportedChainIds,
      [
        {
          transferFeeBps,
          fixedNativeFee: fixedNativeFeeETH,
          isSupported,
        },
        {
          transferFeeBps,
          fixedNativeFee: fixedNativeFeeHT,
          isSupported,
        },
      ],
      true
    );

    await this.debridgeHECO.updateChainSupport(
      [ethChainId, bscChainId], //supportedChainIds,
      [
        {
          transferFeeBps,
          fixedNativeFee: fixedNativeFeeETH,
          isSupported,
        },
        {
          transferFeeBps,
          fixedNativeFee: fixedNativeFeeBNB,
          isSupported,
        },
      ],
      false
    );

    await this.debridgeHECO.updateChainSupport(
      [ethChainId, bscChainId], //supportedChainIds,
      [
        {
          transferFeeBps,
          fixedNativeFee: fixedNativeFeeETH,
          isSupported,
        },
        {
          transferFeeBps,
          fixedNativeFee: fixedNativeFeeBNB,
          isSupported,
        },
      ],
      true
    );

    // set debridge address
    await this.deBridgeTokenDeployerETH.setDebridgeAddress(this.debridgeETH.address);
    await this.deBridgeTokenDeployerBSC.setDebridgeAddress(this.debridgeBSC.address);
    await this.deBridgeTokenDeployerHECO.setDebridgeAddress(this.debridgeHECO.address);

    await this.signatureVerifierETH.setDebridgeAddress(this.debridgeETH.address);
    await this.signatureVerifierBSC.setDebridgeAddress(this.debridgeBSC.address);
    await this.signatureVerifierHECO.setDebridgeAddress(this.debridgeHECO.address);

    this.linkDebridgeId = await this.debridgeETH.getDebridgeId(ethChainId, this.linkToken.address);
    this.cakeDebridgeId = await this.debridgeETH.getDebridgeId(bscChainId, this.cakeToken.address);

    this.nativeDebridgeIdETH = await this.debridgeETH.getDebridgeId(ethChainId, ZERO_ADDRESS);
    this.nativeDebridgeIdBSC = await this.debridgeBSC.getDebridgeId(bscChainId, ZERO_ADDRESS);
    this.nativeDebridgeIdHECO = await this.debridgeHECO.getDebridgeId(hecoChainId, ZERO_ADDRESS);

    this.debridgeWethId = await this.debridgeETH.getDebridgeId(ethChainId, this.wethETH.address);

    this.debridgeWethBSCId = await this.debridgeETH.getDebridgeId(bscChainId, this.wethBSC.address);

    this.debridgeWethHECOId = await this.debridgeETH.getDebridgeId(
      hecoChainId,
      this.wethHECO.address
    );

    const DEBRIDGE_GATE_ROLE = await this.callProxy.DEBRIDGE_GATE_ROLE();
    await this.callProxy.grantRole(DEBRIDGE_GATE_ROLE, this.debridgeETH.address);
    await this.callProxy.grantRole(DEBRIDGE_GATE_ROLE, this.debridgeBSC.address);
    await this.callProxy.grantRole(DEBRIDGE_GATE_ROLE, this.debridgeHECO.address);

    this.non_evm_receivers = [
      // SOL
      web3.utils.utf8ToHex('CuieVDEDtLo7FypA9SbLM9saXFdb1dsshEkyErMqkRQq'),
      // BTC
      web3.utils.utf8ToHex('qrg6smtqa4swuj4lk5v0x5m2hyanr8hgm5s68ztfdv'),
      // BTC long
      web3.utils.utf8ToHex('bc1qgdjqv0av3q56jvd82tkdjpy7gdp9ut8tlqmgrpmv24sq90ecnvqqjwvw97'),
    ]
  });
  context("Configure contracts", () => {
    it("Check init contract params", async function () {
      //TODO: check that correct binding in constructor
      assert.equal(
        this.uniswapFactoryETH.address.toString(),
        await this.feeProxyETH.uniswapFactory()
      );
      assert.equal(
        this.uniswapFactoryBSC.address.toString(),
        await this.feeProxyBSC.uniswapFactory()
      );
      assert.equal(
        this.uniswapFactoryHECO.address.toString(),
        await this.feeProxyHECO.uniswapFactory()
      );

      assert.equal(
        this.signatureVerifierETH.address,
        await this.debridgeETH.signatureVerifier()
      );
      assert.equal(
        this.signatureVerifierBSC.address,
        await this.debridgeBSC.signatureVerifier()
      );
      assert.equal(
        this.signatureVerifierHECO.address,
        await this.debridgeHECO.signatureVerifier()
      );

      assert.equal(ZERO_ADDRESS, await this.feeProxyETH.debridgeGate());
      assert.equal(ZERO_ADDRESS, await this.feeProxyBSC.debridgeGate());
      assert.equal(ZERO_ADDRESS, await this.feeProxyHECO.debridgeGate());

      assert.equal(this.feeProxyETH.address, await this.debridgeETH.feeProxy());
      assert.equal(this.feeProxyBSC.address, await this.debridgeBSC.feeProxy());
      assert.equal(this.feeProxyHECO.address, await this.debridgeHECO.feeProxy());

      // assert.equal(treasury, await this.debridgeETH.treasury());
      // assert.equal(treasury, await this.debridgeBSC.treasury());
      // assert.equal(treasury, await this.debridgeHECO.treasury());

      assert.equal(this.defiControllerETH.address, await this.debridgeETH.defiController());
      assert.equal(ZERO_ADDRESS, await this.debridgeBSC.defiController());
      assert.equal(ZERO_ADDRESS, await this.debridgeHECO.defiController());

      assert.equal(this.wethETH.address, await this.debridgeETH.weth());
      assert.equal(this.wethBSC.address, await this.debridgeBSC.weth());
      assert.equal(this.wethHECO.address, await this.debridgeHECO.weth());
    });

    it("Initialize oracles", async function () {
      let oracleAddresses = this.initialOracles.map(i => i.address);
      let required = this.initialOracles.map(i => false);

      await this.signatureVerifierBSC
        .connect(aliceAccount)
        .addOracles(oracleAddresses, required);
      await this.signatureVerifierHECO
        .connect(aliceAccount)
        .addOracles(oracleAddresses, required);

      // Alice is required oracle
      await this.signatureVerifierBSC
        .connect(aliceAccount)
        .addOracles([alice], [true]);
      await this.signatureVerifierHECO
        .connect(aliceAccount)
        .addOracles([alice], [true]);

      await this.signatureVerifierETH
        .connect(aliceAccount)
        .addOracles(oracleAddresses, required);

      // Alice is required oracle
      await this.signatureVerifierETH
        .connect(aliceAccount)
        .addOracles([alice], [true]);

      //TODO: check that we added oracles
      assert.equal(await this.signatureVerifierBSC.requiredOraclesCount(), 1);
      // assert.equal(
      //   (await this.signatureVerifierBSC.oracleAddresses()).length,
      //   this.initialOracles.length + 1
      // );
      assert.equal(await this.signatureVerifierHECO.requiredOraclesCount(), 1);
      // assert.equal(
      //   (await this.signatureVerifierHECO.oracleAddresses()).length,
      //   this.initialOracles.length + 1
      // );

      assert.equal(await this.signatureVerifierETH.requiredOraclesCount(), 1);
      // assert.equal(
      //   (await this.signatureVerifierETH.oracleAddresses()).length,
      //   this.initialOracles.length + 1
      // );
    });

    it("Update fixed fee for WETH", async function () {
      const wethDebridgeId = await this.debridgeETH.getDebridgeId(ethChainId, this.wethETH.address);
      const bscWethDebridgeId = await this.debridgeETH.getDebridgeId(
        bscChainId,
        this.wethBSC.address
      );
      const hecoWethDebridgeId = await this.debridgeETH.getDebridgeId(
        hecoChainId,
        this.wethHECO.address
      );
      //   function updateAssetFixedFees(
      //     bytes32 _debridgeId,
      //     uint256[] memory _supportedChainIds,
      //     uint256[] memory _assetFeesInfo
      // )
      await this.debridgeETH.updateAssetFixedFees(
        wethDebridgeId,
        [bscChainId, hecoChainId],
        [fixedNativeFeeBNB, fixedNativeFeeHT]
      );

      let fixedFee = await this.debridgeETH.getDebridgeChainAssetFixedFee(wethDebridgeId, bscChainId)
      assert.equal(fixedFee.toString(), fixedNativeFeeBNB.toString());
      fixedFee = await this.debridgeETH.getDebridgeChainAssetFixedFee(wethDebridgeId, hecoChainId)
      assert.equal(fixedFee.toString(), fixedNativeFeeHT.toString());

      await this.debridgeBSC.updateAssetFixedFees(
        bscWethDebridgeId,
        [ethChainId, hecoChainId],
        [fixedNativeFeeETH, fixedNativeFeeHT]
      );

      fixedFee = await this.debridgeBSC.getDebridgeChainAssetFixedFee(bscWethDebridgeId, ethChainId)
      assert.equal(fixedFee.toString(), fixedNativeFeeETH.toString());
      fixedFee = await this.debridgeBSC.getDebridgeChainAssetFixedFee(bscWethDebridgeId, hecoChainId)
      assert.equal(fixedFee.toString(), fixedNativeFeeHT.toString());

      await this.debridgeHECO.updateAssetFixedFees(
        hecoWethDebridgeId,
        [ethChainId, bscChainId],
        [fixedNativeFeeHT, fixedNativeFeeBNB]
      );

      fixedFee = await this.debridgeHECO.getDebridgeChainAssetFixedFee(hecoWethDebridgeId, ethChainId)
      assert.equal(fixedFee.toString(), fixedNativeFeeHT.toString());
      fixedFee = await this.debridgeHECO.getDebridgeChainAssetFixedFee(hecoWethDebridgeId, bscChainId)
      assert.equal(fixedFee.toString(), fixedNativeFeeBNB.toString());

      //TODO: check that we added oracles
    });
  });

  context("Test setting configurations by different users", () => {
    it("should set signatureVerifier if called by the admin", async function () {
      let testAddress = "0x765bDC94443b2D87543ee6BdDEE2208343C8C07A";
      await this.debridgeETH.setSignatureVerifier(testAddress);
      assert.equal(testAddress, await this.debridgeETH.signatureVerifier());
      //Return to this.signatureVerifierETH.address
      await this.debridgeETH.setSignatureVerifier(this.signatureVerifierETH.address);
      assert.equal(this.signatureVerifierETH.address, await this.debridgeETH.signatureVerifier());
    });

    it("should set debridgeGate to fee proxy if called by the admin", async function () {
      await this.feeProxyETH.setDebridgeGate(this.debridgeETH.address.toString());
      await this.feeProxyBSC.setDebridgeGate(this.debridgeBSC.address.toString());
      await this.feeProxyHECO.setDebridgeGate(this.debridgeHECO.address.toString());
      assert.equal(this.debridgeETH.address.toString(), await this.feeProxyETH.debridgeGate());
      assert.equal(this.debridgeBSC.address.toString(), await this.feeProxyBSC.debridgeGate());
      assert.equal(this.debridgeHECO.address.toString(), await this.feeProxyHECO.debridgeGate());
    });
    it("should set fee proxy if called by the admin", async function () {
      let testAddress = "0x765bDC94443b2D87543ee6BdDEE2208343C8C07A";
      await this.debridgeETH.setFeeProxy(testAddress);
      assert.equal(testAddress, await this.debridgeETH.feeProxy());
      //restore back
      await this.debridgeETH.setFeeProxy(this.feeProxyETH.address);
      assert.equal(this.feeProxyETH.address, await this.debridgeETH.feeProxy());
    });

    it("should set defi controller if called by the admin", async function () {
      let testAddress = "0x765bDC94443b2D87543ee6BdDEE2208343C8C07A";
      await this.debridgeBSC.setDefiController(testAddress);
      assert.equal(testAddress, await this.debridgeBSC.defiController());
      //restore back
      await this.debridgeBSC.setDefiController(ZERO_ADDRESS);
      assert.equal(ZERO_ADDRESS, await this.debridgeBSC.defiController());
    });

    it("should set Weth Gate if called by the admin", async function () {
      const gateAddress = this.wethGateETH.address;
      await this.debridgeETH.setWethGate(gateAddress);
      assert.equal(gateAddress, await this.debridgeETH.wethGate());
      //restore back
      await this.debridgeETH.setWethGate(ZERO_ADDRESS);
      assert.equal(ZERO_ADDRESS, await this.debridgeETH.wethGate());
    });

    // setWeth removed from contract
    // it("should set weth if called by the admin", async function() {
    //   let testAddress = "0x765bDC94443b2D87543ee6BdDEE2208343C8C07A";
    //   await this.debridgeETH.setWeth(testAddress);
    //   assert.equal(testAddress, await this.debridgeETH.weth());
    //   //restore back
    //   await this.debridgeETH.setWeth(this.wethETH.address);
    //   assert.equal(this.wethETH.address, await this.debridgeETH.weth());
    // });

    it("should reject setting signatureVerifier if called by the non-admin", async function () {
      await expectRevert(
        this.debridgeETH.connect(bobAccount).setSignatureVerifier(ZERO_ADDRESS),
        "AdminBadRole()"
      );
    });

    it("should reject setting fee proxy if called by the non-admin", async function () {
      await expectRevert(
        this.debridgeETH.connect(bobAccount).setFeeProxy(ZERO_ADDRESS),
        "AdminBadRole()"
      );
    });

    it("should reject setting defi controller if called by the non-admin", async function () {
      await expectRevert(
        this.debridgeETH.connect(bobAccount).setDefiController(ZERO_ADDRESS),
        "AdminBadRole()"
      );
    });

    it("should reject setting Weth gate if called by the non-admin", async function () {
      await expectRevert(
        this.debridgeETH.connect(bobAccount).setWethGate(ZERO_ADDRESS),
        "AdminBadRole()"
      );
    });


    // setWeth removed from contract
    // it("should reject setting weth if called by the non-admin", async function() {
    //   await expectRevert(
    //     this.debridgeETH.connect(bobAccount).setWeth(ZERO_ADDRESS),
    //     "onlyAdmin: AdminBadRole()"
    //   );
    // });
  });

  context("Test managing assets", () => {
    before(async function () {
      currentChainId = await this.debridgeETH.chainId();
      const newSupply = toWei("100");
      await this.linkToken.mint(alice, newSupply, {
        from: alice,
      });
      await this.dbrToken.mint(alice, newSupply, {
        from: alice,
      });
    });

    it("should revert deploying new asset without signatures", async function() {
      await expectRevert(
        this.debridgeBSC.deployNewAsset(this.wethETH.address, bscChainId, "Wrapped ETH", "deETH", 18, []),
        "NotConfirmedByRequiredOracles()");
      await expectRevert(
        this.debridgeBSC.deployNewAsset(this.wethETH.address, hecoChainId, "Wrapped HT", "deHT", 18, []),
        "NotConfirmedByRequiredOracles()");
      await expectRevert(
        this.debridgeHECO.deployNewAsset(this.wethETH.address, ethChainId, "Wrapped ETH", "deETH", 18, []),
        "NotConfirmedByRequiredOracles()");
      await expectRevert(
        this.debridgeHECO.deployNewAsset(this.cakeToken.address, bscChainId, "PancakeSwap Token", "Cake", 18, []),
        "NotConfirmedByRequiredOracles()");
      await expectRevert(
        this.debridgeHECO.deployNewAsset(this.wethBSC.address, bscChainId, "Wrapped BNB", "deBNB", 18, []),
        "NotConfirmedByRequiredOracles()");
    });

    it("should deploy new asset if called with validators signatures", async function () {
      const tokenAddress = this.linkToken.address;
      const chainId = ethChainId;
      const maxAmount = toWei("1000000");
      const amountThreshold = toWei("10");
      const name = await this.linkToken.name();
      const symbol = await this.linkToken.symbol();
      const decimals = (await this.linkToken.decimals()).toString();
      const debridgeId = await this.signatureVerifierBSC.getDebridgeId(chainId, tokenAddress);

      const deployId = await this.signatureVerifierBSC.getDeployId(
        debridgeId,
        name,
        symbol,
        decimals
      );
      const deploySignatures = await submissionSignatures(bscWeb3, oracleKeys, deployId);

      await this.debridgeBSC.updateAsset(debridgeId, maxAmount, minReservesBps, amountThreshold);
      const debridge = await this.debridgeBSC.getDebridge(debridgeId);
      const debridgeFeeInfo = await this.debridgeBSC.getDebridgeFeeInfo(debridgeId);
      assert.equal(debridge.maxAmount.toString(), maxAmount);
      assert.equal(debridgeFeeInfo.collectedFees.toString(), "0");
      assert.equal(debridge.balance.toString(), "0");
      assert.equal(debridge.minReservesBps.toString(), minReservesBps);

      assert.equal(await this.debridgeBSC.getAmountThreshold(debridgeId), amountThreshold);

<<<<<<< HEAD
=======
      for (let oracle of this.initialOracles) {
        await this.confirmationAggregatorBSC
          .connect(oracle.account)
          .confirmNewAsset(this.wethETH.address, ethChainId, "Wrapped ETH", "WETH", 18);
        await this.confirmationAggregatorHECO
          .connect(oracle.account)
          .confirmNewAsset(this.wethETH.address, ethChainId, "Wrapped ETH", "WETH", 18);
        await this.confirmationAggregatorBSC
          .connect(oracle.account)
          .confirmNewAsset(this.wethETH.address, hecoChainId, "Wrapped HT", "WHT", 18);
        await this.confirmationAggregatorHECO
          .connect(oracle.account)
          .confirmNewAsset(this.cakeToken.address, bscChainId, "PancakeSwap Token", "Cake", 18);
        await this.confirmationAggregatorHECO
          .connect(oracle.account)
          .confirmNewAsset(this.wethBSC.address, bscChainId, "Wrapped BNB", "WBNB", 18);
        await this.confirmationAggregatorBSC
          .connect(oracle.account)
          .confirmNewAsset(this.emptyNameToken.address, hecoChainId, "", "NONAME", 18);
      }
>>>>>>> 0ff647c8
      // Deploy tokens
      let tx = await this.debridgeBSC.deployNewAsset(tokenAddress, chainId, name, symbol, decimals, deploySignatures);
      let receipt = await tx.wait();
      let pairAddedEvent = receipt.events.find((x) => {
          return x.event == "PairAdded";
      });
      deLinkAddressInBSC = pairAddedEvent.args.tokenAddress;
      // console.log(`deLinkAddressInBSC ${deLinkAddressInBSC}`);
    });

    it("should deploy list of new assets", async function () {

        // const debridgeId = await this.signatureVerifier.getDebridgeId(chainId, tokenAddress);
        // //console.log('debridgeId '+debridgeId);
        // const deployId = await this.signatureVerifier.getDeployId(debridgeId, name, symbol, decimals);

        // let signatures = "0x";
        // for (let i = 0; i < oracleKeys.length; i++) {
        //   const oracleKey = oracleKeys[i];
        //   let currentSignature = (await bscWeb3.eth.accounts.sign(deployId, oracleKey)).signature;
        //   // remove first 0x
        //   signatures += currentSignature.substring(2, currentSignature.length);
        // }

        let tokenNativeAddress = this.wethETH.address;
        let tokenNativeChainId = ethChainId;
        let tokenName = "Wrapped ETH";
        let tokenSymbol = "WETH";
        let tokenDecimals = 18;
        let debridgeId = await this.signatureVerifierBSC.getDebridgeId(tokenNativeChainId, tokenNativeAddress);
        let deployId = await this.signatureVerifierBSC.getDeployId(
          debridgeId,
          tokenName,
          tokenSymbol,
          tokenDecimals
        );
        let deploySignatures = await submissionSignatures(bscWeb3, oracleKeys, deployId);

        //Override name/sybmol
        await this.deBridgeTokenDeployerBSC.setOverridedTokenInfo(
          [debridgeId],
          [
            {
              accept: true,
              name: "ETH",
              symbol: "ETH",
            }
          ]
        );

        let tx =  await this.debridgeBSC.deployNewAsset(tokenNativeAddress, tokenNativeChainId, tokenName, tokenSymbol, tokenDecimals, deploySignatures);
        let receipt = await tx.wait();
        let pairAddedEvent = receipt.events.find((x) => {
            return x.event == "PairAdded";
        });
        deETHAddressInBSC = pairAddedEvent.args.tokenAddress;
        // console.log(`deETHAddressInBSC ${deETHAddressInBSC}`);

        tx =  await this.debridgeHECO.deployNewAsset(tokenNativeAddress, tokenNativeChainId, tokenName, tokenSymbol, tokenDecimals, deploySignatures);
        receipt = await tx.wait();
        pairAddedEvent = receipt.events.find((x) => {
            return x.event == "PairAdded";
        });
        deETHAddressInHECO = pairAddedEvent.args.tokenAddress;
        // console.log(`deETHAddressInHECO ${deETHAddressInHECO}`);

        tokenNativeAddress = this.wethHECO.address;
        tokenNativeChainId = hecoChainId;
        tokenName = "Wrapped HT";
        tokenSymbol = "WHT";
        tokenDecimals = 18;
        debridgeId = await this.signatureVerifierBSC.getDebridgeId(tokenNativeChainId, tokenNativeAddress);
        deployId = await this.signatureVerifierBSC.getDeployId(
          debridgeId,
          tokenName,
          tokenSymbol,
          tokenDecimals
        );
        deploySignatures = await submissionSignatures(bscWeb3, oracleKeys, deployId);
        tx =  await this.debridgeBSC.deployNewAsset(tokenNativeAddress, tokenNativeChainId, tokenName, tokenSymbol, tokenDecimals, deploySignatures);
        receipt = await tx.wait();
        pairAddedEvent = receipt.events.find((x) => {
            return x.event == "PairAdded";
        });
        deHTAddressInBSC = pairAddedEvent.args.tokenAddress;
        // console.log(`deHTAddressInBSC ${deHTAddressInBSC}`);


        tokenNativeAddress = this.cakeToken.address;
        tokenNativeChainId = bscChainId;
        tokenName = "PancakeSwap Token";
        tokenSymbol = "Cake";
        tokenDecimals = 18;
        debridgeId = await this.signatureVerifierBSC.getDebridgeId(tokenNativeChainId, tokenNativeAddress);
        deployId = await this.signatureVerifierBSC.getDeployId(
          debridgeId,
          tokenName,
          tokenSymbol,
          tokenDecimals
        );
        deploySignatures = await submissionSignatures(bscWeb3, oracleKeys, deployId);
        tx =  await this.debridgeHECO.deployNewAsset(tokenNativeAddress, tokenNativeChainId, tokenName, tokenSymbol, tokenDecimals, deploySignatures);
        receipt = await tx.wait();
        pairAddedEvent = receipt.events.find((x) => {
            return x.event == "PairAdded";
        });
        deCakeAddressInHECO = pairAddedEvent.args.tokenAddress;
        // console.log(`deCakeAddressInHECO ${deCakeAddressInHECO}`);


        tokenNativeAddress = this.wethBSC.address;
        tokenNativeChainId = bscChainId;
        tokenName = "Wrapped BNB";
        tokenSymbol = "WBNB";
        tokenDecimals = 18;
        debridgeId = await this.signatureVerifierBSC.getDebridgeId(tokenNativeChainId, tokenNativeAddress);
        deployId = await this.signatureVerifierBSC.getDeployId(
          debridgeId,
          tokenName,
          tokenSymbol,
          tokenDecimals
        );
        deploySignatures = await submissionSignatures(bscWeb3, oracleKeys, deployId);
        tx =  await this.debridgeHECO.deployNewAsset(tokenNativeAddress, bscChainId, tokenName, tokenSymbol, tokenDecimals, deploySignatures);
        receipt = await tx.wait();
        pairAddedEvent = receipt.events.find((x) => {
            return x.event == "PairAdded";
        });
        deBNBAddressInHECO = pairAddedEvent.args.tokenAddress;
        // console.log(`deBNBAddressInHECO ${deBNBAddressInHECO}`);

        //Check that new deployed token with correct values
        const wethDebridgeId =  await this.debridgeBSC.getDebridgeId(ethChainId, this.wethETH.address);
        const wethDebridge = await this.debridgeBSC.getDebridge(wethDebridgeId);
        const deWethTokenAddress = wethDebridge.tokenAddress;
        const deBridgeTokenInstance = await DeBridgeToken.at(deWethTokenAddress);
        // console.log(deWethTokenAddress);
        // console.log(await deBridgeTokenInstance.symbol());
        // console.log(await deBridgeTokenInstance.name());
        // console.log(await deBridgeTokenInstance.decimals());
        assert.equal( await deBridgeTokenInstance.symbol(), "deETH");
        assert.equal( await deBridgeTokenInstance.name(), "deBridge ETH");
        assert.equal( (await deBridgeTokenInstance.decimals()).toString(), "18");

<<<<<<< HEAD

        const deBNBInHecoTokenInstance = await DeBridgeToken.at(deBNBAddressInHECO);
        assert.equal( await deBNBInHecoTokenInstance.symbol(), "deWBNB");
        assert.equal( await deBNBInHecoTokenInstance.name(), "deBridge Wrapped BNB");
        assert.equal( (await deBNBInHecoTokenInstance.decimals()).toString(), "18");
=======
        // deploy and check empty name token
        tx =  await this.debridgeBSC.deployNewAsset(this.emptyNameToken.address, hecoChainId, "", "NONAME", 18, []);
        receipt = await tx.wait();
        pairAddedEvent = receipt.events.find((x) => {
            return x.event == "PairAdded";
        });
        const deEmptyNameTokenAddressInBSC = pairAddedEvent.args.tokenAddress;
        const deEmptyNameToken = await DeBridgeToken.at(deEmptyNameTokenAddressInBSC);
        assert.equal( await deEmptyNameToken.symbol(), "deNONAME");
        // detoken name should use symbol because original name is empty
        assert.equal( await deEmptyNameToken.name(), "deBridge NONAME");
        assert.equal( (await deEmptyNameToken.decimals()).toString(), "18");
>>>>>>> 0ff647c8
    });

    it("should reject deploy new asset twice", async function () {
      let tokenNativeAddress = this.wethETH.address;
      let tokenNativeChainId = ethChainId;
      let tokenName = "Wrapped ETH";
      let tokenSymbol = "WETH";
      let tokenDecimals = 18;
      let debridgeId = await this.signatureVerifierBSC.getDebridgeId(tokenNativeChainId, tokenNativeAddress);
      let deployId = await this.signatureVerifierBSC.getDeployId(
        debridgeId,
        tokenName,
        tokenSymbol,
        tokenDecimals
      );
      let deploySignatures = await submissionSignatures(bscWeb3, oracleKeys, deployId);
      await expectRevert(
        this.debridgeBSC.deployNewAsset(tokenNativeAddress, tokenNativeChainId, tokenName, tokenSymbol, tokenDecimals, deploySignatures),
        "AssetAlreadyExist()");
    });

    it("should have same output for getDebridgeId/getbDebridgeId", async function () {
      const chainIdFrom = await this.debridgeETH.chainId();
      // const chainIdTo = await this.debridgeBSC.chainId();
      const nativeDebridgeIdFrom = await this.debridgeETH.getDebridgeId(chainIdFrom, ZERO_ADDRESS);
      const nativeDebridgeIdTo = await this.debridgeETH.getbDebridgeId(chainIdFrom, ZERO_ADDRESS);
      assert.equal(nativeDebridgeIdFrom, nativeDebridgeIdTo);

      const tokenDebridgeIdFrom = await this.debridgeETH.getDebridgeId(chainIdFrom, this.linkToken.address);
      const tokenDebridgeIdTo = await this.debridgeETH.getbDebridgeId(chainIdFrom, this.linkToken.address);
      assert.equal(tokenDebridgeIdFrom, tokenDebridgeIdTo);
    });
  });

  //TODO: ADDDDD
  //it("should reject add external asset without DSRM confirmation", async function() {
  //  const tokenAddress = "0x5A0b54D5dc17e0AadC383d2db43B0a0D3E029c4c";
  //  const chainId = 56;
  //  const name = "SPARK";
  //  const symbol = "SPARK Dollar";
  //  const decimals = 18;

  //  //start from 1 (skipped alice)
  //  for (let i = 1; i < this.initialOracles.length; i++) {
  //    this.confirmationAggregator.confirmNewAsset(tokenAddress, chainId, name, symbol, decimals, {
  //      from: this.initialOracles[i],
  //    })
  //  }

  //  //TODO: need to deploy assets by debridge gate
  //  await expectRevert(
  //      this.confirmationAggregator.confirmNewAsset(tokenAddress, chainId, name, symbol, decimals, signatures, {
  //      from: alice,
  //    }),
  //    "Not confirmed by required oracles"
  //  );
  //});

  //it("should reject add external asset without -1 confirmation", async function() {
  //  const tokenAddress = "0x5A0b54D5dc17e0AadC383d2db43B0a0D3E029c4c";
  //  const chainId = 56;
  //  const name = "MUSD";
  //  const symbol = "Magic Dollar";
  //  const decimals = 18;

  //  for (let i = 1; i < this.initialOracles.length; i++) {
  //    this.confirmationAggregator.confirmNewAsset(tokenAddress, chainId, name, symbol, decimals, {
  //      from: this.initialOracles[i],
  //    })
  //  }

  //  //TODO: need to deploy assets by debridge gate
  //  await expectRevert(
  //      this.signatureVerifier.confirmNewAsset(tokenAddress, chainId, name, symbol, decimals, signatures, {
  //      from: alice,
  //    }),
  //    "not confirmed"
  //  );
  //});

  // it("should update excessConfirmations if called by the admin", async function() {
  //   let newExcessConfirmations = 9;
  //   await this.debridgeETH.updateExcessConfirmations(
  //     newExcessConfirmations,
  //     {
  //       from: alice,
  //     }
  //   );
  //   assert.equal(await this.debridgeETH.excessConfirmations(), newExcessConfirmations);
  // });

  discountsValues.forEach(discount => {
    context(`Test send method from ETH to BSC. discount: ${(discount * 100) / BPS}%`, () => {
      it(`set discount ${(discount * 100) / BPS}% fee for customer alice`, async function () {
        await this.debridgeETH.updateFeeDiscount(alice, discount, discount);
        const discountFromContract = await this.debridgeETH.feeDiscount(alice);
        expect(discount).to.equal(discountFromContract.discountTransferBps);
        expect(discount).to.equal(discountFromContract.discountFixBps);
      });

      it("should send native tokens", async function () {
        const tokenAddress = ZERO_ADDRESS;
        const sender = alice;
        const receiver = bob;
        const chainIdTo = bscChainId;
        // use amount with max supported decimals
        let amount = 10 - 10 ** -MAX_TRANSFER_DECIMALS;
        amount = ethers.utils.parseEther(amount.toFixed(MAX_TRANSFER_DECIMALS));

        const balance = toBN(await this.wethETH.balanceOf(this.debridgeETH.address));
        const userBalanceBefore = toBN(await web3.eth.getBalance(sender));

        const debridgeFeeInfo = await this.debridgeETH.getDebridgeFeeInfo(this.debridgeWethId);
        const supportedChainInfo = await this.debridgeETH.getChainToConfig(chainIdTo);
        let feesWithFix = toBN(supportedChainInfo.transferFeeBps)
          .mul(amount)
          .div(BPS)
          .add(toBN(supportedChainInfo.fixedNativeFee));
        feesWithFix = toBN(feesWithFix).sub(toBN(feesWithFix).mul(discount).div(BPS));

        let sendTx = await this.debridgeETH.send(
          tokenAddress,
          amount,
          chainIdTo,
          receiver,
          [],
          false,
          referralCode,
          [],
          {
            value: amount,
            from: sender,
          }
        );

        let receipt = await sendTx.wait();
        let sentEvent = receipt.events.find((x) => {
          return x.event == "Sent";
        });
        sentEvents.push(sentEvent);

        const newBalance = toBN(await this.wethETH.balanceOf(this.debridgeETH.address));
        const newDebridgeFeeInfo = await this.debridgeETH.getDebridgeFeeInfo(this.debridgeWethId);
        assert.equal(balance.add(amount).toString(), newBalance.toString());
        assert.equal(
          debridgeFeeInfo.collectedFees.add(feesWithFix).toString(),
          newDebridgeFeeInfo.collectedFees.toString()
        );

        // check user balance
        const txCost = toBN(receipt.cumulativeGasUsed).mul(toBN(receipt.effectiveGasPrice));
        const userBalanceAfter = toBN(await web3.eth.getBalance(sender));
        assert.equal(
          userBalanceAfter.toString(),
          userBalanceBefore.sub(amount).sub(txCost).toString());

        // check amount in Sent event
        assert.equal(
          sentEvent.args.amount.toString(),
          normalizeTokenAmount(amount.sub(feesWithFix), 18).toString());

        //TODO: check that balance was increased
        // const newDebridgeInfo = await this.debridgeETH.getDebridge(debridgeId);
        // assert.equal(
        //   debridge.balance
        //     .add(amount)  - fee%
        //     .toString(),
        //     newDebridgeInfo.balance.toString()
        // );

        // TODO: check sender's balance
      });

      it("should send native tokens with rounding", async function () {
        const tokenAddress = ZERO_ADDRESS;
        const sender = alice;
        const receiver = bob;
        const chainIdTo = bscChainId;
        // use amount with more decimals than max supported
        const amountDecimals = MAX_TRANSFER_DECIMALS + 4;
        let amount = 1 - 10 ** -amountDecimals;
        amount = ethers.utils.parseEther(amount.toFixed(amountDecimals));
        // console.log(amount.toString());

        const balance = toBN(await this.wethETH.balanceOf(this.debridgeETH.address));
        const userBalanceBefore = toBN(await web3.eth.getBalance(sender));

        const debridgeFeeInfo = await this.debridgeETH.getDebridgeFeeInfo(this.debridgeWethId);
        const supportedChainInfo = await this.debridgeETH.getChainToConfig(chainIdTo);
        let feesWithFix = toBN(supportedChainInfo.transferFeeBps)
          .mul(amount)
          .div(BPS)
          .add(toBN(supportedChainInfo.fixedNativeFee));
        feesWithFix = toBN(feesWithFix).sub(toBN(feesWithFix).mul(discount).div(BPS));

        let sendTx = await this.debridgeETH.send(
          tokenAddress,
          amount,
          chainIdTo,
          receiver,
          [],
          false,
          referralCode,
          [],
          {
            value: amount,
            from: sender,
          }
        );

        let receipt = await sendTx.wait();
        let sentEvent = receipt.events.find((x) => {
          return x.event == "Sent";
        });
        sentEvents.push(sentEvent);

        const newBalance = toBN(await this.wethETH.balanceOf(this.debridgeETH.address));
        const newDebridgeFeeInfo = await this.debridgeETH.getDebridgeFeeInfo(this.debridgeWethId);
        assert.equal(balance.add(amount).toString(), newBalance.toString());
        assert.equal(
          debridgeFeeInfo.collectedFees.add(feesWithFix).toString(),
          newDebridgeFeeInfo.collectedFees.toString()
        );

        // check user balance
        const txCost = toBN(receipt.cumulativeGasUsed).mul(toBN(receipt.effectiveGasPrice));
        const userBalanceAfter = toBN(await web3.eth.getBalance(sender));
        assert.equal(
          userBalanceAfter.toString(),
          userBalanceBefore.sub(amount).sub(txCost).toString());

        // check amount in Sent event, it should be rounded
        assert.notEqual(
          sentEvent.args.amount.toString(),
          amount.sub(feesWithFix).toString());
        assert.equal(
          sentEvent.args.amount.toString(),
          normalizeTokenAmount(amount.sub(feesWithFix), 18).toString());
      });

      it("should send ERC20 tokens without permit", async function () {
        const token = this.linkToken;
        const tokenAddress = token.address;
        const chainId = await this.debridgeETH.chainId();
        const sender = alice;
        const receiver = bob;
        const chainIdTo = bscChainId;

        // use amount with max supported decimals
        const tokenDecimals = (await token.decimals()).toNumber();
        let amount = 100 - 10 ** -MAX_TRANSFER_DECIMALS;
        amount = ethers.utils.parseUnits(
          amount.toFixed(MAX_TRANSFER_DECIMALS),
          tokenDecimals);

        await token.mint(sender, amount, {
          from: alice,
        });
        await token.approve(this.debridgeETH.address, amount, {
          from: sender,
        });
        const debridgeId = await this.debridgeETH.getDebridgeId(chainId, tokenAddress);

        const balance = toBN(await token.balanceOf(this.debridgeETH.address));
        const userBalanceBefore = toBN(await token.balanceOf(sender));

        const debridgeFeeInfo = await this.debridgeETH.getDebridgeFeeInfo(debridgeId);
        const supportedChainInfo = await this.debridgeETH.getChainToConfig(chainIdTo);
        const nativeDebridgeFeeInfo = await this.debridgeETH.getDebridgeFeeInfo(
          this.nativeDebridgeIdETH
        );
        let fees = toBN(supportedChainInfo.transferFeeBps).mul(amount).div(BPS);
        fees = toBN(fees).sub(toBN(fees).mul(discount).div(BPS));

        let fixedNativeFee = toBN(supportedChainInfo.fixedNativeFee);
        fixedNativeFee = toBN(fixedNativeFee).sub(toBN(fixedNativeFee).mul(discount).div(BPS));

        let sendTx = await this.debridgeETH.send(
          tokenAddress,
          amount,
          chainIdTo,
          receiver,
          [],
          false,
          referralCode,
          [],
          {
            value: fixedNativeFee,
            from: sender,
          }
        );

        let receipt = await sendTx.wait();
        let sentEvent = receipt.events.find((x) => {
          return x.event == "Sent";
        });
        sentEvents.push(sentEvent);

        const newNativeDebridgeFeeInfo = await this.debridgeETH.getDebridgeFeeInfo(
          this.nativeDebridgeIdETH
        );
        const newBalance = toBN(await token.balanceOf(this.debridgeETH.address));
        const newDebridgeFeeInfo = await this.debridgeETH.getDebridgeFeeInfo(debridgeId);
        assert.equal(balance.add(amount).toString(), newBalance.toString());
        assert.equal(
          debridgeFeeInfo.collectedFees.add(fees).toString(),
          newDebridgeFeeInfo.collectedFees.toString()
        );
        assert.equal(
          nativeDebridgeFeeInfo.collectedFees
            .add(toBN(fixedNativeFee))
            .toString(),
          newNativeDebridgeFeeInfo.collectedFees.toString()
        );

        const userBalanceAfter = toBN(await token.balanceOf(sender));
        assert.equal(
          userBalanceAfter.toString(),
          userBalanceBefore.sub(amount).toString());

        // check amount in Sent event
        assert.equal(
          sentEvent.args.amount.toString(),
          normalizeTokenAmount(amount.sub(fees), tokenDecimals).toString());

        //TODO: check that balance was increased
        // assert.equal(
        //   debridge.balance
        //     .add(amount) - fee%
        //     .toString(),
        //     newDebridgeInfo.balance.toString()
        // );

        // TODO: check sender's balance
      });

      it("should send ERC20 tokens with permit", async function () {
        const tokenAddress = this.linkToken.address;
        const chainId = await this.debridgeETH.chainId();
        const receiver = bob;
        const amount = toBN(toWei("100"));
        const chainIdTo = bscChainId;
        await this.linkToken.mint(alice, amount, {
          from: alice,
        });
        // await this.linkToken.approve(this.debridgeETH.address, amount, {
        //   from: alice,
        // });
        const debridgeId = await this.debridgeETH.getDebridgeId(chainId, tokenAddress);

        const balance = toBN(await this.linkToken.balanceOf(this.debridgeETH.address));
        const debridgeFeeInfo = await this.debridgeETH.getDebridgeFeeInfo(debridgeId);
        const supportedChainInfo = await this.debridgeETH.getChainToConfig(chainIdTo);
        const nativeDebridgeFeeInfo = await this.debridgeETH.getDebridgeFeeInfo(
          this.nativeDebridgeIdETH
        );
        let fees = toBN(supportedChainInfo.transferFeeBps).mul(amount).div(BPS);
        fees = toBN(fees).sub(toBN(fees).mul(discount).div(BPS));

        let fixedNativeFee = toBN(supportedChainInfo.fixedNativeFee);
        fixedNativeFee = toBN(fixedNativeFee).sub(toBN(fixedNativeFee).mul(discount).div(BPS));

        const permit = await permitWithDeadline(
          this.linkToken,
          alice,
          this.debridgeETH.address,
          amount,
          toBN(MAX_UINT256),
          alicePrivKey,
        );

        let sendTx = await this.debridgeETH.send(
          tokenAddress,
          amount,
          chainIdTo,
          receiver,
          permit,
          false,
          referralCode,
          [],
          {
            value: fixedNativeFee,
            from: alice,
          }
        );

        let receipt = await sendTx.wait();
        let sentEvent = receipt.events.find((x) => {
          return x.event == "Sent";
        });
        sentEvents.push(sentEvent);

        const newNativeDebridgeFeeInfo = await this.debridgeETH.getDebridgeFeeInfo(
          this.nativeDebridgeIdETH
        );
        const newBalance = toBN(await this.linkToken.balanceOf(this.debridgeETH.address));
        const newDebridgeFeeInfo = await this.debridgeETH.getDebridgeFeeInfo(debridgeId);
        assert.equal(balance.add(amount).toString(), newBalance.toString());
        assert.equal(
          debridgeFeeInfo.collectedFees.add(fees).toString(),
          newDebridgeFeeInfo.collectedFees.toString()
        );
        assert.equal(
          nativeDebridgeFeeInfo.collectedFees
            .add(toBN(fixedNativeFee))
            .toString(),
          newNativeDebridgeFeeInfo.collectedFees.toString()
        );

        //TODO: check that balance was increased
        // assert.equal(
        //   debridge.balance
        //     .add(amount) - fee%
        //     .toString(),
        //     newDebridgeInfo.balance.toString()
        // );

        // TODO: check sender's balance
      });

      it("should refund extra native tokens when sending native tokens", async function () {
        const tokenAddress = ZERO_ADDRESS;
        const chainIdTo = bscChainId;
        const receiver = bob;
        const sender = alice;
        const amount = toBN(toWei("0.1"));
        const sendedAmount = toBN(toWei("0.5"));

        const balance = toBN(await web3.eth.getBalance(sender));

        const tx = await this.debridgeETH.send(
          tokenAddress,
          amount,
          chainIdTo,
          receiver,
          [],
          false,
          referralCode,
          [],
          {
            value: sendedAmount,
            from: sender,
          });
        const receipt = await tx.wait();

        const refund = sendedAmount.sub(amount);
        const txCost = toBN(receipt.cumulativeGasUsed).mul(toBN(receipt.effectiveGasPrice));
        const newBalance = toBN(await web3.eth.getBalance(sender));

        assert.equal(balance.sub(sendedAmount).add(refund).sub(txCost).toString(), newBalance.toString());
      });

      it("should refund extra fee native tokens when sending ERC20", async function () {
        const token = this.linkToken;
        const chainIdTo = bscChainId;
        const receiver = bob;
        const sender = alice;
        const amount = toBN(toWei("1"));

        await token.mint(sender, amount, {
          from: alice,
        });
        await token.approve(this.debridgeETH.address, amount, {
          from: alice,
        });

        const balance = toBN(await web3.eth.getBalance(sender));

        const supportedChainInfo = await this.debridgeETH.getChainToConfig(chainIdTo);
        let fixedNativeFee = toBN(supportedChainInfo.fixedNativeFee);
        fixedNativeFee = fixedNativeFee.sub(toBN(fixedNativeFee).mul(discount).div(BPS));
        const extraNativeFee = toBN(toWei("0.1"));
        const sendedNativeFee = fixedNativeFee.add(extraNativeFee);

        const tx = await this.debridgeETH.send(
          token.address,
          amount,
          chainIdTo,
          receiver,
          [],
          false,
          referralCode,
          [],
          {
            value: sendedNativeFee,
            from: sender,
          });
        const receipt = await tx.wait();

        const txCost = toBN(receipt.cumulativeGasUsed).mul(toBN(receipt.effectiveGasPrice));
        const newBalance = toBN(await web3.eth.getBalance(sender));

        assert.equal(balance.sub(sendedNativeFee).add(extraNativeFee).sub(txCost).toString(), newBalance.toString());
      });

      it("should reject sending too mismatched amount of native tokens", async function () {
        const tokenAddress = ZERO_ADDRESS;
        const receiver = bob;
        const amount = toBN(toWei("1"));
        const chainIdTo = bscChainId;
        await expectRevert(
          this.debridgeETH.send(
            tokenAddress,
            amount,
            chainIdTo,
            receiver,
            [],
            false,
            referralCode,
            [],
            {
              value: toWei("0.1"),
              from: alice,
            }),
          "AmountMismatch()"
        );
      });

      it("should reject sending tokens to unsupported chain", async function () {
        const tokenAddress = ZERO_ADDRESS;
        const receiver = bob;
        const amount = toBN(toWei("1"));
        const chainIdTo = 9999;
        await expectRevert(
          this.debridgeETH.send(
            tokenAddress,
            amount,
            chainIdTo,
            receiver,
            [],
            false,
            referralCode,
            [],
            {
              value: amount,
              from: alice,
            }),
          "WrongChainTo()"
        );
      });

      it("should reject sending tokens without symbol or decimals", async function () {
        const invalidToken = await MockInvalidToken.new("Invalid Token", "INVALID", 10, {
          from: alice,
        });
        const tokenAddress = invalidToken.address;
        const receiver = bob;
        const amount = toBN(toWei("1"));
        const chainIdTo = bscChainId;
        await expectRevert(
          this.debridgeETH.send(
            tokenAddress,
            amount,
            chainIdTo,
            receiver,
            [],
            false,
            referralCode,
            [],
            {
              value: amount,
              from: alice,
            }),
          "InvalidTokenToSend()"
        );
      });

      it("should support non EVM receiver parameter", async function () {
        const amount = toBN(toWei("1"));
        for (const receiver of this.non_evm_receivers) {
          const tx = await this.debridgeETH.send(
            ZERO_ADDRESS,
            amount,
            bscChainId,
            receiver,
            [],
            false,
            referralCode,
            [],
            {
              value: amount,
              from: alice,
            }
          );
          let receipt = await tx.wait();
          let event = receipt.events.find((x) => x.event == "Sent");
          assert.equal(event.args.receiver, receiver);
        }
      });
    });
  });

  context("Test mint method (BSC network)", () => {
    before(async function () {
      this.debridgeWethId = await this.debridgeETH.getDebridgeId(ethChainId, this.wethETH.address);
      this.nativeSubmission = sentEvents.find((x) => {
        return x.args.debridgeId == this.debridgeWethId;
      });
      this.nativeSubmissionId = this.nativeSubmission.args.submissionId;

      this.linkSubmission = sentEvents.find((x) => {
        return x.args.debridgeId == this.linkDebridgeId;
      });
      this.linkSubmissionId = this.linkSubmission.args.submissionId;
    });
    // it("Oracles confirm transfers (without required oracle)", async function () {
    //   for (let sentEvent of sentEvents) {
    //     for (let oracle of this.initialOracles) {
    //       await this.confirmationAggregatorBSC
    //         .connect(oracle.account)
    //         .submit(sentEvent.args.submissionId);
    //     }
    //   }
    // });
    // it("check confirmation without required oracle", async function () {
    //   let submissionInfo = await this.confirmationAggregatorBSC.getSubmissionInfo(
    //     this.nativeSubmissionId
    //   );
    //   let submissionConfirmations = await this.confirmationAggregatorBSC.getSubmissionConfirmations(
    //     this.nativeSubmissionId
    //   );

    //   assert.equal(submissionInfo.confirmations, this.initialOracles.length);
    //   assert.equal(submissionInfo.requiredConfirmations, 0);
    //   assert.equal(submissionInfo.isConfirmed, false);

    //   assert.equal(this.initialOracles.length, submissionConfirmations[0]);
    //   assert.equal(false, submissionConfirmations[1]);
    // });

    it("should reject native token without confirmation from required oracle", async function () {
      let signatures = await submissionSignatures(bscWeb3, oracleKeys.slice(1, oracleKeys.length), this.linkSubmissionId);

      await expectRevert(
        this.debridgeBSC.claim(
          this.debridgeWethId,
          this.nativeSubmission.args.amount,
          ethChainId,
          this.nativeSubmission.args.receiver,
          this.nativeSubmission.args.nonce,
          signatures,
          [],
          {
            from: alice,
          }
        ),
        "NotConfirmedByRequiredOracles()"
      );
    });

    it("should reject if submission from unsupported network", async function () {
      let signatures = await submissionSignatures(bscWeb3, oracleKeys.slice(1, oracleKeys.length), this.linkSubmissionId);

      await expectRevert(
        this.debridgeBSC.claim(
          this.debridgeWethId,
          this.nativeSubmission.args.amount,
          8888,
          this.nativeSubmission.args.receiver,
          this.nativeSubmission.args.nonce,
          signatures,
          [],
          {
            from: alice,
          }
        ),
        "WrongChainFrom()"
      );
    });

    // it("confirm by required oracle", async function () {
    //   await this.confirmationAggregatorBSC
    //     .connect(aliceAccount)
    //     .submit(this.nativeSubmissionId);

    //   await this.confirmationAggregatorBSC
    //     .connect(aliceAccount)
    //     .submit(this.linkSubmissionId);
    // });

    // it("check confirmations", async function () {
    //   const submissionInfo = await this.confirmationAggregatorBSC.getSubmissionInfo(
    //     this.nativeSubmissionId
    //   );
    //   // struct SubmissionInfo {
    //   //   uint256 block; // confirmation block
    //   //   uint256 confirmations; // received confirmations count
    //   //   uint256 requiredConfirmations; // required oracles (DSRM) received confirmations count
    //   //   bool isConfirmed; // is confirmed submission (user can claim)
    //   //   mapping(address => bool) hasVerified; // verifier => has already voted
    //   // }
    //   assert.equal(submissionInfo.confirmations, this.initialOracles.length + 1);
    //   assert.equal(submissionInfo.requiredConfirmations, 1);
    //   assert.equal(submissionInfo.isConfirmed, true);
    // });

    //TODO: should reject exceed amount
    // it("should reject exceed amount", async function() {

    //   const debridgeId = await this.debridgeETH.getDebridgeId(
    //     chainId,
    //     tokenAddress
    //   );
    //   await expectRevert(
    //     this.debridgeETH.mint(
    //       debridgeId,
    //       chainId,
    //       receiver,
    //       amount,
    //       nonce,
    //       [],
    //       {
    //         from: alice,
    //       }
    //     ),
    //     "amount not confirmed"
    //   );
    // });

    it("update reduce ExcessConfirmations if called by the admin", async function () {
      let newExcessConfirmations = 3;
      await this.debridgeBSC.updateExcessConfirmations(newExcessConfirmations, {
        from: alice,
      });
      assert.equal(await this.debridgeBSC.excessConfirmations(), newExcessConfirmations);
    });

    it("should reject when the submission is blocked", async function () {
      await this.debridgeBSC.blockSubmission([this.nativeSubmissionId], true, {
        from: alice,
      });
      assert.equal(await this.debridgeBSC.isBlockedSubmission(this.nativeSubmissionId), true);
      let signatures = await submissionSignatures(bscWeb3, oracleKeys, this.nativeSubmissionId);

      await expectRevert(
        this.debridgeBSC.claim(
          this.debridgeWethId,
          this.nativeSubmission.args.amount,
          ethChainId,
          this.nativeSubmission.args.receiver,
          this.nativeSubmission.args.nonce,
          signatures,
          [],
          {
            from: alice,
          }
        ),
        "SubmissionBlocked()"
      );
    });

    it("should unblock the submission by admin", async function () {
      await this.debridgeBSC.blockSubmission([this.nativeSubmissionId], false, {
        from: alice,
      });
      assert.equal(await this.debridgeBSC.isBlockedSubmission(this.nativeSubmissionId), false);
    });

    it("should mint (deETH) when the submission is approved", async function () {
      const balance = toBN("0");
      const receiver = this.nativeSubmission.args.receiver;
      const submissionId = await this.debridgeBSC.getSubmissionId(
        this.debridgeWethId,
        ethChainId,
        bscChainId,
        this.nativeSubmission.args.amount,
        receiver,
        this.nativeSubmission.args.nonce
      );

      let signatures = await submissionSignatures(bscWeb3, oracleKeys, submissionId);

      await this.debridgeBSC.claim(
        this.debridgeWethId,
        this.nativeSubmission.args.amount,
        ethChainId,
        receiver,
        this.nativeSubmission.args.nonce,
        signatures,
        [],
        {
          from: alice,
        }
      );
      const debridgeInfo = await this.debridgeBSC.getDebridge(this.debridgeWethId);
      const deBridgeToken = await DeBridgeToken.at(debridgeInfo.tokenAddress);
      const newBalance = toBN(await deBridgeToken.balanceOf(receiver));


      const isSubmissionUsed = await this.debridgeBSC.isSubmissionUsed(submissionId);
      assert.equal(
        balance.add(this.nativeSubmission.args.amount).toString(),
        newBalance.toString()
      );
      assert.ok(isSubmissionUsed);

      const externalIsSubmissionUsed = await this.mockExternalContract.readIsSubmissionUsed(this.debridgeBSC.address, submissionId);
      assert.ok(externalIsSubmissionUsed);

      const nativeTokenInfo = await this.debridgeBSC.getNativeInfo(debridgeInfo.tokenAddress);
      assert.equal(ethChainId.toString(), nativeTokenInfo.nativeChainId.toString());
      assert.equal(this.wethETH.address.toLowerCase(), nativeTokenInfo.nativeAddress.toString());
    });

    it("should mint (deLink) when the submission is approved ", async function () {
      const balance = toBN("0");
      let signatures = await submissionSignatures(bscWeb3, oracleKeys, this.linkSubmissionId);
      await this.debridgeBSC.claim(
        this.linkDebridgeId,
        this.linkSubmission.args.amount,
        ethChainId,
        this.linkSubmission.args.receiver,
        this.linkSubmission.args.nonce,
        signatures,
        [],
        {
          from: alice,
        }
      );
      const debridgeInfo = await this.debridgeBSC.getDebridge(this.linkDebridgeId);
      const deBridgeToken = await DeBridgeToken.at(debridgeInfo.tokenAddress);
      const newBalance = toBN(await deBridgeToken.balanceOf(this.linkSubmission.args.receiver));
      const submissionId = await this.debridgeBSC.getSubmissionId(
        this.linkDebridgeId,
        ethChainId,
        bscChainId,
        this.linkSubmission.args.amount,
        this.linkSubmission.args.receiver,
        this.linkSubmission.args.nonce
      );
      const isSubmissionUsed = await this.debridgeBSC.isSubmissionUsed(submissionId);
      assert.equal(balance.add(this.linkSubmission.args.amount).toString(), newBalance.toString());
      assert.ok(isSubmissionUsed);

      const externalIsSubmissionUsed = await this.mockExternalContract.readIsSubmissionUsed(this.debridgeBSC.address, submissionId);
      assert.ok(externalIsSubmissionUsed);

      const nativeTokenInfo = await this.debridgeBSC.getNativeInfo(debridgeInfo.tokenAddress);
      assert.equal(ethChainId.toString(), nativeTokenInfo.nativeChainId.toString());
      assert.equal(this.linkToken.address.toLowerCase(), nativeTokenInfo.nativeAddress.toString());
    });

    it("should reject minting with unconfirmed submission", async function () {
      const wrongNonce = 4;
      let signatures = await submissionSignatures(bscWeb3, oracleKeys, this.nativeSubmissionId);

      await expectRevert(
        this.debridgeBSC.claim(
          this.debridgeWethId,
          this.nativeSubmission.args.amount,
          ethChainId,
          this.nativeSubmission.args.receiver,
          wrongNonce,
          signatures,
          [],
          {
            from: alice,
          }
        ),
        "NotConfirmedByRequiredOracles()"
      );
    });

    it("should reject minting twice", async function () {
      let signatures = await submissionSignatures(bscWeb3, oracleKeys, this.nativeSubmissionId);
      await expectRevert(
        this.debridgeBSC.claim(
          this.debridgeWethId,
          this.nativeSubmission.args.amount,
          ethChainId,
          this.nativeSubmission.args.receiver,
          this.nativeSubmission.args.nonce,
          signatures,
          [],
          {
            from: alice,
          }
        ),
        "SubmissionUsed"
      );
    });
  });

  discountsValues.forEach(discount => {
    context(`Test burn method (BSC network) discount: ${(discount * 100) / BPS}%`, () => {
      before(async function () {});

      it(`set discount ${(discount * 100) / BPS}% fee for customer bob`, async function () {
        await this.debridgeBSC.updateFeeDiscount(bob, discount, discount);
        const discountFromContract = await this.debridgeBSC.feeDiscount(bob);
        expect(discount).to.equal(discountFromContract.discountTransferBps);
        expect(discount).to.equal(discountFromContract.discountFixBps);
      });

      it("should burning (deETH, deLink) when the amount is suficient", async function () {
        let tokensAddresses = [deETHAddressInBSC, deLinkAddressInBSC];
        for (let currentToken of tokensAddresses) {
          const chainIdTo = ethChainId;
          const receiver = bob;
          const amount = toBN(toWei("1"));
          // console.log(currentToken);
          const nativeInfo = await this.debridgeBSC.getNativeInfo(currentToken);
          const debridgeId = await this.debridgeBSC.getDebridgeId(nativeInfo.nativeChainId, nativeInfo.nativeAddress);
          // console.log(debridgeId);
          // console.log(`debridgeWethId ${this.debridgeWethId}`);
          const debridgeInfo = await this.debridgeBSC.getDebridge(debridgeId);
          const debridgeFeeInfo = await this.debridgeBSC.getDebridgeFeeInfo(debridgeId);
          const deBridgeToken = await DeBridgeToken.at(debridgeInfo.tokenAddress);
          const balance = toBN(await deBridgeToken.balanceOf(bob));
          const supportedChainInfo = await this.debridgeBSC.getChainToConfig(chainIdTo);
          const permitParameter = await permitWithDeadline(
            deBridgeToken,
            bob,
            this.debridgeBSC.address,
            amount,
            toBN(MAX_UINT256),
            bobPrivKey
          );
          const nativeDebridgeFeeInfo = await this.debridgeBSC.getDebridgeFeeInfo(
            nativeBSCDebridgeId
          );
          let fixedNativeFeeWithDiscount = supportedChainInfo.fixedNativeFee;
          fixedNativeFeeWithDiscount = toBN(fixedNativeFeeWithDiscount).sub(
            toBN(fixedNativeFeeWithDiscount).mul(discount).div(BPS)
          );
          let burnTx = await this.debridgeBSC.connect(bobAccount).send(
            currentToken,
            amount,
            chainIdTo,
            receiver,
            permitParameter,
            false,
            referralCode,
            [],
            {
              value: fixedNativeFeeWithDiscount,
            }
          );

          let receipt = await burnTx.wait();
          // console.log(receipt);
          let burnEvent = receipt.events.find((x) => {
            return x.event == "Sent";
          });
          burnEvents.push(burnEvent);

          const newNativeDebridgeFeeInfo = await this.debridgeBSC.getDebridgeFeeInfo(
            nativeBSCDebridgeId
          );
          const newBalance = toBN(await deBridgeToken.balanceOf(bob));
          assert.equal(balance.sub(amount).toString(), newBalance.toString());
          const newDebridgeFeeInfo = await this.debridgeBSC.getDebridgeFeeInfo(debridgeId);
          let fees = toBN(supportedChainInfo.transferFeeBps).mul(amount).div(BPS);
          fees = toBN(fees).sub(toBN(fees).mul(discount).div(BPS));
          // console.log( debridgeFeeInfo);
          // console.log( 'newDebridgeFeeInfo');
          // console.log(newDebridgeFeeInfo);
          assert.equal(
            debridgeFeeInfo.collectedFees.add(fees).toString(),
            newDebridgeFeeInfo.collectedFees.toString()
          );
          assert.equal(
            nativeDebridgeFeeInfo.collectedFees.add(fixedNativeFeeWithDiscount).toString(),
            newNativeDebridgeFeeInfo.collectedFees.toString()
          );
        }
      });

      // Obsolete
      // it("should reject burning from current chain", async function () {
      //   const receiver = bob;
      //   const amount = toBN(toWei("1"));
      //   await expectRevert(
      //     this.debridgeETH.burn(
      //       this.debridgeWethId,
      //       receiver,
      //       amount,
      //       ethChainId,
      //       [],
      //       false,
      //       referralCode,
      //       [],
      //       {
      //         from: alice,
      //       }
      //     ),
      //     "WrongChain()"
      //   );
      // });

      it("should support non EVM receiver parameter", async function () {
        const amount = toBN(toWei("0.1"));
        const currentToken = deETHAddressInBSC;
        const nativeInfo = await this.debridgeBSC.getNativeInfo(currentToken);
        // console.log("nativeInfo");
        // console.log(nativeInfo);
        const debridgeId = await this.debridgeBSC.getDebridgeId(nativeInfo.nativeChainId, nativeInfo.nativeAddress);
        // console.log("debridgeId");
        // console.log(debridgeId);

        const debridgeInfo = await this.debridgeBSC.getDebridge(debridgeId);
        // console.log("debridgeInfo");
        // console.log(debridgeInfo);

        const deBridgeToken = await DeBridgeToken.at(debridgeInfo.tokenAddress);
        // console.log(`deBridgeToken: ${deBridgeToken.address}`);
        // console.log(`currentToken: ${currentToken}`);
        assert.equal(currentToken, deBridgeToken.address);

        const supportedChainInfo = await this.debridgeBSC.getChainToConfig(ethChainId);
        let fixedNativeFeeWithDiscount = supportedChainInfo.fixedNativeFee;
        fixedNativeFeeWithDiscount = toBN(fixedNativeFeeWithDiscount).sub(
          toBN(fixedNativeFeeWithDiscount).mul(discount).div(BPS)
        );
        for (const receiver of this.non_evm_receivers) {
          const permitParameter = await permitWithDeadline(
            deBridgeToken,
            bob,
            this.debridgeBSC.address,
            amount,
            toBN(MAX_UINT256),
            bobPrivKey
          );
          const tx = await this.debridgeBSC.connect(bobAccount).send(
            currentToken,
            amount,
            ethChainId,
            receiver,
            permitParameter,
            false,
            referralCode,
            [],
            {
              value: fixedNativeFeeWithDiscount,
            }
          );
          let receipt = await tx.wait();
          // console.log(receipt);
          let event = receipt.events.find((x) => x.event == "Sent");
          assert.equal(event.args.receiver, receiver);
        }
      });
    });
  });

  context("Test claim method (ETH network)", () => {
    before(async function () {
      this.nativeSubmission = burnEvents.find((x) => {
        return x.args.debridgeId == this.debridgeWethId;
      });
      this.nativeSubmissionId = this.nativeSubmission.args.submissionId;

      this.linkSubmission = burnEvents.find((x) => {
        return x.args.debridgeId == this.linkDebridgeId;
      });
      this.linkSubmissionId = this.linkSubmission.args.submissionId;


      this.nativeSignatures = await submissionSignatures(bscWeb3, oracleKeys, this.nativeSubmissionId);
      this.linkSignatures = await submissionSignatures(bscWeb3, oracleKeys, this.linkSubmissionId);
    });

    it("check view method is valid signature", async function () {
      assert.equal(
        await this.signatureVerifierETH.isValidSignature(
          this.nativeSubmissionId,
          (
            await bscWeb3.eth.accounts.sign(this.nativeSubmissionId, oracleKeys[0])
          ).signature
        ),
        true
      );
      assert.equal(
        await this.signatureVerifierETH.isValidSignature(
          this.linkSubmissionId,
          (
            await bscWeb3.eth.accounts.sign(this.nativeSubmissionId, oracleKeys[0])
          ).signature
        ),
        false
      );
    });

    it("should reject when the submission is blocked", async function () {
      await this.debridgeETH.blockSubmission([this.nativeSubmissionId], true, {
        from: alice,
      });

      assert.equal(await this.debridgeETH.isBlockedSubmission(this.nativeSubmissionId), true);

      await expectRevert(
        this.debridgeETH.claim(
          this.debridgeWethId,
          this.nativeSubmission.args.amount,
          bscChainId,
          this.nativeSubmission.args.receiver,
          this.nativeSubmission.args.nonce,
          this.nativeSignatures,
          [],
          {
            from: alice,
          }
        ),
        "SubmissionBlocked()"
      );
    });

    it("should unblock the submission by admin", async function () {
      await this.debridgeETH.blockSubmission([this.nativeSubmissionId], false, {
        from: alice,
      });
      assert.equal(await this.debridgeETH.isBlockedSubmission(this.nativeSubmissionId), false);
    });

    it("should reject when exist dublicate signatures", async function () {
      const debridgeId = this.debridgeWethId;
      const receiver = this.nativeSubmission.args.receiver;
      const amount = this.nativeSubmission.args.amount;
      const nonce = this.nativeSubmission.args.nonce;
      //Add duplicate signatures
      let signaturesWithDublicate =
        "0x" +
        this.nativeSignatures.substring(132, 262) +
        this.nativeSignatures.substring(2, this.nativeSignatures.length);

      //console.log("signatures count: " + signaturesWithDublicate.length);

      await expectRevert(
        this.debridgeETH.claim(
          debridgeId,
          amount,
          bscChainId,
          receiver,
          nonce,
          signaturesWithDublicate,
          [],
          {
            from: alice,
          }
        ),
        "DuplicateSignatures()"
      );
    });

    it("should claim native token when the submission is approved", async function () {
      const debridgeId = this.debridgeWethId;
      const debridgeFeeInfo = await this.debridgeETH.getDebridgeFeeInfo(debridgeId);
      const receiver = this.nativeSubmission.args.receiver;
      const balance = await toBN(await this.wethETH.balanceOf(receiver));
      const amount = this.nativeSubmission.args.amount;
      const nonce = this.nativeSubmission.args.nonce;
      //console.log("signatures count: " + this.nativeSignatures.length);
      await this.debridgeETH.claim(
        debridgeId,
        amount,
        bscChainId,
        receiver,
        nonce,
        this.nativeSignatures,
        [],
        {
          from: alice,
        }
      );
      const newBalance = await toBN(await this.wethETH.balanceOf(receiver));
      const isSubmissionUsed = await this.debridgeETH.isSubmissionUsed(this.nativeSubmissionId);
      const newDebridgeFeeInfo = await this.debridgeETH.getDebridgeFeeInfo(debridgeId);
      assert.equal(balance.add(amount).toString(), newBalance.toString());
      assert.equal(
        debridgeFeeInfo.collectedFees.toString(),
        newDebridgeFeeInfo.collectedFees.toString()
      );
      assert.ok(isSubmissionUsed);

      const externalIsSubmissionUsed = await this.mockExternalContract.readIsSubmissionUsed(this.debridgeETH.address, this.nativeSubmissionId);
      assert.ok(externalIsSubmissionUsed);
    });

    it("should claim ERC20 when the submission is approved", async function () {
      const debridgeId = this.linkDebridgeId;
      const debridgeFeeInfo = await this.debridgeETH.getDebridgeFeeInfo(debridgeId);
      const receiver = this.linkSubmission.args.receiver;
      const balance = toBN(await this.linkToken.balanceOf(receiver));
      const amount = this.linkSubmission.args.amount;
      const nonce = this.linkSubmission.args.nonce;
      await this.debridgeETH.claim(
        debridgeId,
        amount,
        bscChainId,
        receiver,
        nonce,
        this.linkSignatures,
        [],
        {
          from: alice,
        }
      );
      const newBalance = toBN(await this.linkToken.balanceOf(receiver));
      const isSubmissionUsed = await this.debridgeETH.isSubmissionUsed(this.linkSubmissionId);
      const newDebridgeFeeInfo = await this.debridgeETH.getDebridgeFeeInfo(debridgeId);
      assert.equal(balance.add(amount).toString(), newBalance.toString());
      assert.equal(
        debridgeFeeInfo.collectedFees.toString(),
        newDebridgeFeeInfo.collectedFees.toString()
      );
      assert.ok(isSubmissionUsed);

      const externalIsSubmissionUsed = await this.mockExternalContract.readIsSubmissionUsed(this.debridgeETH.address, this.linkSubmissionId);
      assert.ok(externalIsSubmissionUsed);
    });

    it("should reject claiming with unconfirmed submission", async function () {
      const debridgeId = this.linkDebridgeId;
      const receiver = this.linkSubmission.args.receiver;
      const amount = this.linkSubmission.args.amount;
      const wrongNonce = 999;
      await expectRevert(
        this.debridgeETH.claim(
          debridgeId,
          amount,
          bscChainId,
          receiver,
          wrongNonce,
          this.linkSignatures,
          [],
          { from: alice }
        ),
        "NotConfirmedByRequiredOracles()"
      );
    });

    it("should reject claiming twice", async function () {
      const debridgeId = this.linkDebridgeId;
      const receiver = this.linkSubmission.args.receiver;
      const amount = this.linkSubmission.args.amount;
      const nonce = this.linkSubmission.args.nonce;

      await expectRevert(
        this.debridgeETH.claim(
          debridgeId,
          amount,
          bscChainId,
          receiver,
          nonce,
          this.linkSignatures,
          [],
          { from: alice }
        ),
        "Submission"
      );
    });
  });

  context(`Test transfer between BSC to HECO.`, () => {
    before(async function () {
      this.sentEventsBSC = [];
    });
    it("should send native tokens (from BSC to HECO)", async function () {
      const tokenAddress = ZERO_ADDRESS;
      const chainId = await this.debridgeBSC.chainId();
      const receiver = bob;
      const amount = toBN(toWei("10"));
      const chainIdTo = hecoChainId;
      // const debridgeId = await this.debridgeBSC.getDebridgeId(
      //   chainId,
      //   tokenAddress
      // );
      const balance = toBN(await this.wethBSC.balanceOf(this.debridgeBSC.address));
      // const debridge = await this.debridgeBSC.getDebridge(debridgeId);
      //collect fee in weth bsc
      const debridgeFeeInfo = await this.debridgeBSC.getDebridgeFeeInfo(this.debridgeWethBSCId);
      const supportedChainInfo = await this.debridgeBSC.getChainToConfig(chainIdTo);
      let feesWithFix = toBN(supportedChainInfo.transferFeeBps)
        .mul(amount)
        .div(BPS)
        .add(toBN(supportedChainInfo.fixedNativeFee));

      let sendTx = await this.debridgeBSC.send(
        tokenAddress,
        amount,
        chainIdTo,
        receiver,
        [],
        false,
        0,
        [],
        {
          value: amount,
          from: alice,
        }
      );

      let receipt = await sendTx.wait();
      let sentEvent = receipt.events.find((x) => {
        return x.event == "Sent";
      });
      this.nativeSubmission = sentEvent;
      this.sentEventsBSC.push(sentEvent);

      const newBalance = toBN(await this.wethBSC.balanceOf(this.debridgeBSC.address));
      // const newDebridgeInfo = await this.debridgeBSC.getDebridge(debridgeId);
      const newDebridgeFeeInfo = await this.debridgeBSC.getDebridgeFeeInfo(this.debridgeWethBSCId);
      assert.equal(balance.add(amount).toString(), newBalance.toString());
      assert.equal(
        debridgeFeeInfo.collectedFees.add(feesWithFix).toString(),
        newDebridgeFeeInfo.collectedFees.toString()
      );
    });

    it("should send ERC20 (Cake) tokens (from BSC to HECO)", async function () {
      const tokenAddress = this.cakeToken.address;
      const chainId = await this.debridgeBSC.chainId();
      const receiver = bob;
      const amount = toBN(toWei("100"));
      const chainIdTo = hecoChainId;
      await this.cakeToken.mint(alice, amount, {
        from: alice,
      });
      await this.cakeToken.approve(this.debridgeBSC.address, amount, {
        from: alice,
      });
      const debridgeId = await this.debridgeBSC.getDebridgeId(chainId, tokenAddress);

      this.cakeDebridgeId = debridgeId;
      const balance = toBN(await this.cakeToken.balanceOf(this.debridgeBSC.address));
      const debridgeInfo = await this.debridgeBSC.getDebridge(debridgeId);
      const debridgeFeeInfo = await this.debridgeBSC.getDebridgeFeeInfo(debridgeId);
      const supportedChainInfo = await this.debridgeBSC.getChainToConfig(chainIdTo);
      const nativeDebridgeFeeInfo = await this.debridgeBSC.getDebridgeFeeInfo(
        this.nativeDebridgeIdBSC
      );
      let fees = toBN(supportedChainInfo.transferFeeBps).mul(amount).div(BPS);
      let sendTx = await this.debridgeBSC.send(
        tokenAddress,
        amount,
        chainIdTo,
        receiver,
        [],
        false,
        0,
        [],
        {
          value: supportedChainInfo.fixedNativeFee,
          from: alice,
        }
      );

      let receipt = await sendTx.wait();
      let sentEvent = receipt.events.find((x) => {
        return x.event == "Sent";
      });
      this.cakeSubmission = sentEvent;
      this.sentEventsBSC.push(sentEvent);

      const newNativeDebridgeFeeInfo = await this.debridgeBSC.getDebridgeFeeInfo(
        this.nativeDebridgeIdBSC
      );
      const newBalance = toBN(await this.cakeToken.balanceOf(this.debridgeBSC.address));
      const newDebridgeFeeInfo = await this.debridgeBSC.getDebridgeFeeInfo(debridgeId);
      assert.equal(balance.add(amount).toString(), newBalance.toString());
      assert.equal(
        debridgeFeeInfo.collectedFees.add(fees).toString(),
        newDebridgeFeeInfo.collectedFees.toString()
      );

      assert.equal(
        nativeDebridgeFeeInfo.collectedFees.add(toBN(supportedChainInfo.fixedNativeFee)).toString(),
        newNativeDebridgeFeeInfo.collectedFees.toString()
      );
    });

    it("should mint (deBSC) when the submission is approved", async function () {
      const balance = toBN("0");
      const signatures = await submissionSignatures(bscWeb3, oracleKeys, this.nativeSubmission.args.submissionId);
      await this.debridgeHECO.claim(
        this.debridgeWethBSCId,
        this.nativeSubmission.args.amount,
        bscChainId,
        this.nativeSubmission.args.receiver,
        this.nativeSubmission.args.nonce,
        signatures,
        [],
        {
          from: alice,
        }
      );

      const debridgeInfo = await this.debridgeHECO.getDebridge(this.debridgeWethBSCId);
      const deBridgeToken = await DeBridgeToken.at(debridgeInfo.tokenAddress);
      const newBalance = toBN(await deBridgeToken.balanceOf(this.nativeSubmission.args.receiver));

      const submissionId = await this.debridgeHECO.getSubmissionId(
        this.debridgeWethBSCId,
        bscChainId,
        hecoChainId,
        this.nativeSubmission.args.amount,
        this.nativeSubmission.args.receiver,
        this.nativeSubmission.args.nonce
      );
      const isSubmissionUsed = await this.debridgeHECO.isSubmissionUsed(submissionId);
      assert.equal(
        balance.add(this.nativeSubmission.args.amount).toString(),
        newBalance.toString()
      );
      assert.ok(isSubmissionUsed);

      const externalIsSubmissionUsed = await this.mockExternalContract.readIsSubmissionUsed(this.debridgeHECO.address, submissionId);
      assert.ok(externalIsSubmissionUsed);
    });

    it("should mint (deCake) when the submission is approved ", async function () {
      const balance = toBN("0");
      const signatures = await submissionSignatures(bscWeb3, oracleKeys, this.cakeSubmission.args.submissionId);

      let mintTx = await this.debridgeHECO.claim(
        this.cakeDebridgeId,
        this.cakeSubmission.args.amount,
        bscChainId,
        this.cakeSubmission.args.receiver,
        this.cakeSubmission.args.nonce,
        signatures,
        [],
        {
          from: alice,
        }
      );
      let receipt = await mintTx.wait();

      const debridgeInfo = await this.debridgeHECO.getDebridge(this.cakeDebridgeId);
      const deBridgeToken = await DeBridgeToken.at(debridgeInfo.tokenAddress);
      const newBalance = toBN(await deBridgeToken.balanceOf(this.cakeSubmission.args.receiver));
      const submissionId = await this.debridgeHECO.getSubmissionId(
        this.cakeDebridgeId,
        bscChainId,
        hecoChainId,
        this.cakeSubmission.args.amount,
        this.cakeSubmission.args.receiver,
        this.cakeSubmission.args.nonce
      );
      const isSubmissionUsed = await this.debridgeHECO.isSubmissionUsed(submissionId);
      assert.equal(balance.add(this.cakeSubmission.args.amount).toString(), newBalance.toString());
      assert.ok(isSubmissionUsed);

      const externalIsSubmissionUsed = await this.mockExternalContract.readIsSubmissionUsed(this.debridgeHECO.address, submissionId);
      assert.ok(externalIsSubmissionUsed);
    });

    it("should burn (deCake in HECO network)", async function () {
      const currentToken = deCakeAddressInHECO;
      const nativeInfo = await this.debridgeHECO.getNativeInfo(currentToken);
      const debridgeId = await this.debridgeHECO.getDebridgeId(nativeInfo.nativeChainId, nativeInfo.nativeAddress);
      const chainIdTo = ethChainId;
      const receiver = bob;
      const amount = toBN(toWei("1"));
      const debridgeInfo = await this.debridgeHECO.getDebridge(debridgeId);
      const deBridgeToken = await DeBridgeToken.at(debridgeInfo.tokenAddress);
      assert.equal(currentToken, deBridgeToken.address);
      const balance = toBN(await deBridgeToken.balanceOf(bob));
      // const deadline = toBN(Math.floor(Date.now() / 1000)+1000);
      const supportedChainInfo = await this.debridgeHECO.getChainToConfig(chainIdTo);
      const permitParameter = await permitWithDeadline(
        deBridgeToken,
        bob,
        this.debridgeHECO.address,
        amount,
        toBN(MAX_UINT256),
        bobPrivKey
      );
      let fixedNativeFeeWithDiscount = supportedChainInfo.fixedNativeFee;
      // fixedNativeFeeWithDiscount = toBN(fixedNativeFeeWithDiscount).sub(toBN(fixedNativeFeeWithDiscount).mul(discount).div(BPS));
      let burnTx = await this.debridgeHECO.connect(bobAccount).send(
        currentToken,
        amount,
        chainIdTo,
        receiver,
        permitParameter,
        false,
        referralCode,
        [],
        {
          value: fixedNativeFeeWithDiscount,
        }
      );
      const newBalance = toBN(await deBridgeToken.balanceOf(bob));
      assert.equal(balance.sub(amount).toString(), newBalance.toString());
    });
  });

  context("Test autosubmissions", () => {
    it("should have same submissionId for same autoparams", async function() {
      const amount = toBN(toWei("150"));
      const sender = aliceAccount;
      const receiver = bobAccount;
      const executionFee = toBN(toWei("25"));
      const flags = 20;
      //      const data = [];
      const data = "0xd547741f00000000000000000000000000000000000000000000000000000000000000000000000000000000000000003b38786685c4fd6bc3e685086fc7f086bc254864";

      const fallbackAddress = fei;

      const mypack =  web3.eth.abi.encodeParameter(
        'tuple(uint256,uint8, bytes, bytes)',
        [executionFee, flags, fallbackAddress, data]
      );

      const ethersPack = packSubmissionAutoParamsTo(
        executionFee,
        flags,
        fallbackAddress,
        data)


      // console.log(mypack);
      // console.log(ethersPack);
      const sentTx = await this.debridgeETH
        .connect(sender)
        .send(
          ZERO_ADDRESS,
          amount,
          bscChainId,
          receiver.address,
          [],
          false,
          referralCode,
          packSubmissionAutoParamsTo(
            executionFee,
            flags,
            fallbackAddress,
            data),
          {
            value: amount,
            from: sender.address,
          }
        );

      // get Sent event
      const sentReceipt = await sentTx.wait();
      const sentEvent = sentReceipt.events.find(i => i.event == "Sent");

      const submissionIdFrom = await this.debridgeBSC.getSubmissionIdFrom(
        this.debridgeWethId,
        ethChainId,
        amount.sub(executionFee),
        receiver.address,
        sentEvent.args.nonce,
        {
          executionFee,
          flags,
          fallbackAddress,
          data,
          nativeSender: sender.address,
        },
        true,
      );

      assert.equal(mypack, ethersPack);
      assert.equal(sentEvent.args.submissionId, submissionIdFrom);
    });
  });

  context("Test submission flags", () => {

    // TODO: don't hardcode flags here
    // Flag to unwrap ETH
    const UNWRAP_ETH = 0;
    // Flag to revert if external call fails
    const REVERT_IF_EXTERNAL_FAIL = 1;
    // Flag to call proxy with a sender contract
    const PROXY_WITH_SENDER = 2;

    let ethAccount, bscAccount;
    let amount = toBN(toWei("75"));
    let executionFee = toBN(toWei("5"));
    let fallbackAddress;

    let deETHToken;
    let balanceInitial, balanceInitialWETH, balanceDeETHBeforeMint;
    let sentTx, sentEvent;

    before(async function() {
      ethAccount = aliceAccount;
      bscAccount = bobAccount;
      amount = toBN(toWei("75"));
      executionFee = toBN(toWei("5"));
      fallbackAddress = fei;

      const debridgeInfo = await this.debridgeBSC.getDebridge(this.debridgeWethId);
      deETHToken = await DeBridgeToken.at(debridgeInfo.tokenAddress);
    })

    beforeEach(async function() {
      const ignore_tests = ["should set callProxy with sender"]
      if (ignore_tests.includes(this.currentTest.title)) {
        return;
      }

      balanceInitial = toBN(await web3.eth.getBalance(ethAccount.address));
      balanceInitialWETH = toBN(await this.wethETH.balanceOf(ethAccount.address));

      // send native token from ETH to BSC
      sentTx = await this.debridgeETH
        .connect(ethAccount)
        .send(
          ZERO_ADDRESS,
          amount,
          bscChainId,
          bscAccount.address,
          [],
          false,
          referralCode,
          [],
          {
            value: amount,
            from: ethAccount.address,
          }
        );

      // get Sent event
      const sentReceipt = await sentTx.wait();
      sentEvent = sentReceipt.events.find(i => i.event == "Sent");
      // console.log(sentEvent)

      const balanceAfterSend = toBN(await web3.eth.getBalance(ethAccount.address));
      const sentTxFee = sentReceipt.gasUsed * sentTx.gasPrice;
      assert.equal(balanceAfterSend.toString(), balanceInitial.sub(amount).sub(sentTxFee).toString());

      let signatures =  await submissionSignatures(bscWeb3, oracleKeys, sentEvent.args.submissionId);

      balanceDeETHBeforeMint = toBN(await deETHToken.balanceOf(bscAccount.address));
      // call mint on BSC to get deETH
      await this.debridgeBSC
        .connect(bscAccount)
        .claim(
          this.debridgeWethId,
          sentEvent.args.amount,
          ethChainId,
          bscAccount.address,
          sentEvent.args.nonce,
          signatures,
          [],
        );

      const balanceDeETHAfterMint = toBN(await deETHToken.balanceOf(bscAccount.address));
      assert.equal(balanceDeETHAfterMint.toString(), balanceDeETHBeforeMint.add(sentEvent.args.amount).toString());

      // approve before burn
      await deETHToken.approve(this.debridgeBSC.address, amount,
        {from: bscAccount.address});
    })

    context("Test UNWRAP_ETH flag", () => {
      it("should burn/claim with UNWRAP_ETH flag without auto call data", async function() {
        const autoData = [];
        const flags = 2 ** UNWRAP_ETH;

        // call autoburn on BSC
        const burnTx = await this.debridgeBSC
          .connect(bscAccount)
          .send(
            deETHToken.address,
            sentEvent.args.amount,
            ethChainId,
            ethAccount.address,
            [],
            false,
            referralCode,
            packSubmissionAutoParamsTo(
              executionFee,
              flags,
              fallbackAddress,
              autoData),
            {
              // pay fee in native token
              value: toWei('1000'),
            }
          );

        const balanceDeETHAfterBurn = toBN(await deETHToken.balanceOf(bscAccount.address));
        assert.equal(balanceDeETHAfterBurn.toString(), balanceDeETHBeforeMint.toString());
        const balanceAfterBurn = toBN(await web3.eth.getBalance(ethAccount.address));
        const workerBalanceWETHBefore = toBN(await this.wethETH.balanceOf(workerAccount.address));

        // get Burnt event
        const burnReceipt = await burnTx.wait();
        const burnEvent = burnReceipt.events.find(i => i.event == "Sent");
        // console.log(burnEvent)

        // worker call claim on ETH to get native tokens back
        const claimTx = await this.debridgeETH
          .connect(workerAccount)
          .claim(
            burnEvent.args.debridgeId,
            burnEvent.args.amount,
            bscChainId,
            ethAccount.address,
            burnEvent.args.nonce,
            await submissionSignatures(bscWeb3, oracleKeys, burnEvent.args.submissionId),
            packSubmissionAutoParamsFrom(
              executionFee,
              flags,
              fallbackAddress,
              autoData,
              bscAccount.address));

        // weth balance shouldn't change
        const balanceWETH = toBN(await this.wethETH.balanceOf(ethAccount.address));
        assert.equal(balanceWETH.toString(), balanceInitialWETH.toString());

        // eth balance should increased
        const balanceAfterClaim = toBN(await web3.eth.getBalance(ethAccount.address));
        assert.equal(balanceAfterBurn.add(burnEvent.args.amount).toString(), balanceAfterClaim.toString());

        // worker should receive executionFee in weth
        const workerBalanceWETHAfter = toBN(await this.wethETH.balanceOf(workerAccount.address));
        assert.equal(workerBalanceWETHAfter.toString(), workerBalanceWETHBefore.add(executionFee).toString());
      });

      it("should burn/claim with UNWRAP_ETH flag with auto call data", async function() {
        const receiverContractFactory = await ethers.getContractFactory("MockProxyReceiver");
        const receiverContract = await receiverContractFactory.deploy();

        const autoData = receiverContract.interface.encodeFunctionData("setUint256Payable", [
          12345,
        ]);
        const flags = 2 ** UNWRAP_ETH;

        // call autoburn on BSC
        const burnTx = await this.debridgeBSC
          .connect(bscAccount)
          .send(
            deETHToken.address,
            sentEvent.args.amount,
            ethChainId,
            receiverContract.address,
            [],
            false,
            referralCode,
            packSubmissionAutoParamsTo(
              executionFee,
              flags,
              fallbackAddress,
              autoData),
            {
              // pay fee in native token
              value: toWei('1000'),
            }
          );

        const balanceDeETHAfterBurn = toBN(await deETHToken.balanceOf(bscAccount.address));
        assert.equal(balanceDeETHAfterBurn.toString(), balanceDeETHBeforeMint.toString());

        const receiverBalanceBefore = toBN(await web3.eth.getBalance(receiverContract.address));
        const receiverBalanceWETHBefore = toBN(await this.wethETH.balanceOf(receiverContract.address));
        const fallbackBalanceBefore = toBN(await web3.eth.getBalance(fallbackAddress));
        const fallbackBalanceWETHBefore = toBN(await this.wethETH.balanceOf(fallbackAddress));
        const workerBalanceBefore = toBN(await web3.eth.getBalance(workerAccount.address));
        const workerBalanceWETHBefore = toBN(await this.wethETH.balanceOf(workerAccount.address));

        // get Burnt event
        const burnReceipt = await burnTx.wait();
        const burnEvent = burnReceipt.events.find(i => i.event == "Sent");
        // console.log(burnEvent)
        const callProxyAddress = await this.debridgeETH.callProxy();

        // worker call claim on ETH to get native tokens back
        await expect(
          this.debridgeETH
            .connect(workerAccount)
            .claim(
              burnEvent.args.debridgeId,
              burnEvent.args.amount,
              bscChainId,
              receiverContract.address,
              burnEvent.args.nonce,
              await submissionSignatures(bscWeb3, oracleKeys, burnEvent.args.submissionId),
              packSubmissionAutoParamsFrom(
                executionFee,
                flags,
                fallbackAddress,
                autoData,
                bscAccount.address))
        )
          .to.emit(this.debridgeETH, "AutoRequestExecuted")
          .withArgs(burnEvent.args.submissionId, true, callProxyAddress);

        // weth balance of receiver shouldn't change
        const receiverBalanceWETHAfter = toBN(await this.wethETH.balanceOf(receiverContract.address));
        assert.equal(receiverBalanceWETHBefore.toString(), receiverBalanceWETHAfter.toString());

        // eth balance of receiver should change
        const receiverBalanceAfter = toBN(await web3.eth.getBalance(receiverContract.address));
        assert.equal(receiverBalanceBefore.add(burnEvent.args.amount).toString(), receiverBalanceAfter.toString());

        // fallback weth balance shouldn't change
        const fallbackBalanceWETHAfter = toBN(await this.wethETH.balanceOf(fallbackAddress));
        assert.equal(fallbackBalanceWETHAfter.toString(), fallbackBalanceWETHBefore.toString());

        // fallback eth balance shouldn't change
        const fallbackBalanceAfter = toBN(await web3.eth.getBalance(fallbackAddress));
        assert.equal(fallbackBalanceAfter.toString(), fallbackBalanceBefore.toString());

        // worker should receive executionFee in WETH
        const workerBalanceWETHAfter = toBN(await this.wethETH.balanceOf(workerAccount.address));
        assert.equal(workerBalanceWETHBefore.add(executionFee).toString(), workerBalanceWETHAfter.toString(), );
      });
    });


    context("Test UNWRAP_ETH flag with Weth Gate", () => {

      it("should set Weth Gate  if called by the admin", async function () {
        const gateAddress = this.wethGateETH.address;
        await this.debridgeETH.setWethGate(gateAddress);
        assert.equal(gateAddress, await this.debridgeETH.wethGate());
      });

      it("should burn/claim with UNWRAP_ETH flag without auto call data", async function() {
        const autoData = [];
        const flags = 2 ** UNWRAP_ETH;

        // call autoburn on BSC
        const burnTx = await this.debridgeBSC
          .connect(bscAccount)
          .send(
            deETHToken.address,
            sentEvent.args.amount,
            ethChainId,
            ethAccount.address,
            [],
            false,
            referralCode,
            packSubmissionAutoParamsTo(
              executionFee,
              flags,
              fallbackAddress,
              autoData),
            {
              // pay fee in native token
              value: toWei('1000'),
            }
          );

        const balanceDeETHAfterBurn = toBN(await deETHToken.balanceOf(bscAccount.address));
        assert.equal(balanceDeETHAfterBurn.toString(), balanceDeETHBeforeMint.toString());
        const balanceAfterBurn = toBN(await web3.eth.getBalance(ethAccount.address));
        const workerBalanceWETHBefore = toBN(await this.wethETH.balanceOf(workerAccount.address));

        // get Burnt event
        const burnReceipt = await burnTx.wait();
        const burnEvent = burnReceipt.events.find(i => i.event == "Sent");
        // console.log(burnEvent)

        // worker call claim on ETH to get native tokens back
        const claimTx = await this.debridgeETH
          .connect(workerAccount)
          .claim(
            burnEvent.args.debridgeId,
            burnEvent.args.amount,
            bscChainId,
            ethAccount.address,
            burnEvent.args.nonce,
            await submissionSignatures(bscWeb3, oracleKeys, burnEvent.args.submissionId),
            packSubmissionAutoParamsFrom(
              executionFee,
              flags,
              fallbackAddress,
              autoData,
              bscAccount.address));

        // weth balance shouldn't change
        const balanceWETH = toBN(await this.wethETH.balanceOf(ethAccount.address));
        assert.equal(balanceWETH.toString(), balanceInitialWETH.toString());

        // eth balance should increased
        const balanceAfterClaim = toBN(await web3.eth.getBalance(ethAccount.address));
        assert.equal(balanceAfterBurn.add(burnEvent.args.amount).toString(), balanceAfterClaim.toString());

        // worker should receive executionFee in weth
        const workerBalanceWETHAfter = toBN(await this.wethETH.balanceOf(workerAccount.address));
        assert.equal(workerBalanceWETHAfter.toString(), workerBalanceWETHBefore.add(executionFee).toString());
      });

      it("should burn/claim with UNWRAP_ETH flag with auto call data", async function() {
        const receiverContractFactory = await ethers.getContractFactory("MockProxyReceiver");
        const receiverContract = await receiverContractFactory.deploy();

        const autoData = receiverContract.interface.encodeFunctionData("setUint256Payable", [
          12345,
        ]);
        const flags = 2 ** UNWRAP_ETH;

        // call autoburn on BSC
        const burnTx = await this.debridgeBSC
          .connect(bscAccount)
          .send(
            deETHToken.address,
            sentEvent.args.amount,
            ethChainId,
            receiverContract.address,
            [],
            false,
            referralCode,
            packSubmissionAutoParamsTo(
              executionFee,
              flags,
              fallbackAddress,
              autoData),
            {
              // pay fee in native token
              value: toWei('1000'),
            }
          );

        const balanceDeETHAfterBurn = toBN(await deETHToken.balanceOf(bscAccount.address));
        assert.equal(balanceDeETHAfterBurn.toString(), balanceDeETHBeforeMint.toString());

        const receiverBalanceBefore = toBN(await web3.eth.getBalance(receiverContract.address));
        const receiverBalanceWETHBefore = toBN(await this.wethETH.balanceOf(receiverContract.address));
        const fallbackBalanceBefore = toBN(await web3.eth.getBalance(fallbackAddress));
        const fallbackBalanceWETHBefore = toBN(await this.wethETH.balanceOf(fallbackAddress));
        const workerBalanceBefore = toBN(await web3.eth.getBalance(workerAccount.address));
        const workerBalanceWETHBefore = toBN(await this.wethETH.balanceOf(workerAccount.address));

        // get Burnt event
        const burnReceipt = await burnTx.wait();
        const burnEvent = burnReceipt.events.find(i => i.event == "Sent");
        // console.log(burnEvent)
        const callProxyAddress = await this.debridgeETH.callProxy();

        // worker call claim on ETH to get native tokens back
        await expect(
          this.debridgeETH
            .connect(workerAccount)
            .claim(
              burnEvent.args.debridgeId,
              burnEvent.args.amount,
              bscChainId,
              receiverContract.address,
              burnEvent.args.nonce,
              await submissionSignatures(bscWeb3, oracleKeys, burnEvent.args.submissionId),
              packSubmissionAutoParamsFrom(
                executionFee,
                flags,
                fallbackAddress,
                autoData,
                bscAccount.address))
        )
          .to.emit(this.debridgeETH, "AutoRequestExecuted")
          .withArgs(burnEvent.args.submissionId, true, callProxyAddress);

        // weth balance of receiver shouldn't change
        const receiverBalanceWETHAfter = toBN(await this.wethETH.balanceOf(receiverContract.address));
        assert.equal(receiverBalanceWETHBefore.toString(), receiverBalanceWETHAfter.toString());

        // eth balance of receiver should change
        const receiverBalanceAfter = toBN(await web3.eth.getBalance(receiverContract.address));
        assert.equal(receiverBalanceBefore.add(burnEvent.args.amount).toString(), receiverBalanceAfter.toString());

        // fallback weth balance shouldn't change
        const fallbackBalanceWETHAfter = toBN(await this.wethETH.balanceOf(fallbackAddress));
        assert.equal(fallbackBalanceWETHAfter.toString(), fallbackBalanceWETHBefore.toString());

        // fallback eth balance shouldn't change
        const fallbackBalanceAfter = toBN(await web3.eth.getBalance(fallbackAddress));
        assert.equal(fallbackBalanceAfter.toString(), fallbackBalanceBefore.toString());

        // worker should receive executionFee in WETH
        const workerBalanceWETHAfter = toBN(await this.wethETH.balanceOf(workerAccount.address));
        assert.equal(workerBalanceWETHBefore.add(executionFee).toString(), workerBalanceWETHAfter.toString(), );
      });

      it("should set zero address to Weth Gate if called by the admin", async function () {
        await this.debridgeETH.setWethGate(ZERO_ADDRESS);
        assert.equal(ZERO_ADDRESS, await this.debridgeETH.wethGate());
      });
    });

    context("Test PROXY_WITH_SENDER flag", () => {
      let receiverContract;

      before(async function() {
        const receiverContractFactory = await ethers.getContractFactory("MockProxyReceiver");
        receiverContract = await receiverContractFactory.deploy();
      })

      it("should set native sender/chainIdFrom with PROXY_WITH_SENDER flag", async function() {
        const receiverAmount = toBN(toWei("10"));
        const autoData = receiverContract.interface.encodeFunctionData(
          "pullTokenAndSetNativeSender", [this.wethETH.address, receiverAmount, 1]);

        const flags = 2 ** PROXY_WITH_SENDER;

        // call autoburn on BSC
        const burnTx = await this.debridgeBSC
          .connect(bscAccount)
          .send(
            deETHToken.address,
            sentEvent.args.amount,
            ethChainId,
            receiverContract.address,
            [],
            false,
            referralCode,
            packSubmissionAutoParamsTo(
              executionFee,
              flags,
              fallbackAddress,
              autoData),
            {
              // pay fee in native token
              value: toWei('1000'),
            }
          );

        const balanceDeETHAfterBurn = toBN(await deETHToken.balanceOf(bscAccount.address));
        assert.equal(balanceDeETHAfterBurn.toString(), balanceDeETHBeforeMint.toString());

        const receiverBalanceBefore = toBN(await web3.eth.getBalance(receiverContract.address));
        const receiverBalanceWETHBefore = toBN(await this.wethETH.balanceOf(receiverContract.address));
        const fallbackBalanceWETHBefore = toBN(await this.wethETH.balanceOf(fallbackAddress));
        const workerBalanceWETHBefore = toBN(await this.wethETH.balanceOf(workerAccount.address));

        // get Burnt event
        const burnReceipt = await burnTx.wait();
        const burnEvent = burnReceipt.events.find(i => i.event == "Sent");
        // console.log(burnEvent)

        // worker call claim on ETH to get native tokens back
        await expect(
          this.debridgeETH
            .connect(workerAccount)
            .claim(
              burnEvent.args.debridgeId,
              burnEvent.args.amount,
              bscChainId,
              receiverContract.address,
              burnEvent.args.nonce,
              await submissionSignatures(bscWeb3, oracleKeys, burnEvent.args.submissionId),
              packSubmissionAutoParamsFrom(
                executionFee,
                flags,
                fallbackAddress,
                autoData,
                bscAccount.address))
        )
          .to.emit(this.debridgeETH, "AutoRequestExecuted")
          .withArgs(burnEvent.args.submissionId, true, this.callProxy.address);

        // weth balance of receiver should change
        const receiverBalanceWETHAfter = toBN(await this.wethETH.balanceOf(receiverContract.address));
        assert.equal(receiverBalanceWETHAfter.toString(), receiverBalanceWETHBefore.add(receiverAmount).toString());

        // fallback weth balance should increase
        const fallbackBalanceWETHAfter = toBN(await this.wethETH.balanceOf(fallbackAddress));
        assert.equal(fallbackBalanceWETHAfter.toString(), fallbackBalanceWETHBefore.add(burnEvent.args.amount).sub(receiverAmount).toString());

        // eth balance of receiver shouldn't change
        const receiverBalanceAfter = toBN(await web3.eth.getBalance(receiverContract.address));
        assert.equal(receiverBalanceBefore.toString(), receiverBalanceAfter.toString());

        // worker should receive executionFee in weth
        const workerBalanceWETHAfter = toBN(await this.wethETH.balanceOf(workerAccount.address));
        assert.equal(workerBalanceWETHAfter.toString(), workerBalanceWETHBefore.add(executionFee).toString());
        // check native sender
        assert.equal(bscAccount.address.toString().toLowerCase(), await receiverContract.submissionNativeSender());
        assert.equal("0x", await this.callProxy.submissionNativeSender());
        // check chainIdfrom
        assert.equal((await this.debridgeBSC.chainId()).toString(), (await receiverContract.submissionChainIdFrom()).toString());
        assert.equal("0", (await this.callProxy.submissionChainIdFrom()).toString());

      });
    });

    context("Test REVERT_IF_EXTERNAL_FAIL flag", () => {
      let callProxyWithSender;
      let receiverContract;

      before(async function() {
        const receiverContractFactory = await ethers.getContractFactory("MockProxyReceiver");
        receiverContract = await receiverContractFactory.deploy();
      })

      it("should revert if externall call fails with REVERT_IF_EXTERNAL_FAIL flag", async function() {
        // external call with this data fails
        const autoData = receiverContract.interface.encodeFunctionData(
          "setUint256AndPullToken", [this.wethETH.address, amount, 1]);

        const flags = 2 ** REVERT_IF_EXTERNAL_FAIL;

        // call autoburn on BSC
        const burnTx = await this.debridgeBSC
          .connect(bscAccount)
          .send(
            deETHToken.address,
            sentEvent.args.amount,
            ethChainId,
            receiverContract.address,
            [],
            false,
            referralCode,
            packSubmissionAutoParamsTo(
              executionFee,
              flags,
              fallbackAddress,
              autoData),
            {
              // pay fee in native token
              value: toWei('1000'),
            }
          );

        const balanceDeETHAfterBurn = toBN(await deETHToken.balanceOf(bscAccount.address));
        assert.equal(balanceDeETHAfterBurn.toString(), balanceDeETHBeforeMint.toString());

        // get Burnt event
        const burnReceipt = await burnTx.wait();
        const burnEvent = burnReceipt.events.find(i => i.event == "Sent");
        // console.log(burnEvent)

        // worker call claim on ETH to get native tokens back
        await expectRevert(
          this.debridgeETH
            .connect(workerAccount)
            .claim(
              burnEvent.args.debridgeId,
              burnEvent.args.amount,
              bscChainId,
              receiverContract.address,
              burnEvent.args.nonce,
              await submissionSignatures(bscWeb3, oracleKeys, burnEvent.args.submissionId),
              packSubmissionAutoParamsFrom(
                executionFee,
                flags,
                fallbackAddress,
                autoData,
                bscAccount.address)),
          "ExternalCallFailed()"
        )
      });
    });
  });

  context("Collect fee management", () => {
    before(async function () {
      const debridgeInfoDeETH = await this.debridgeBSC.getDebridge(this.debridgeWethId);
      const debridgeInfoDeLink = await this.debridgeBSC.getDebridge(this.linkDebridgeId);
      //BSC network: create pair deETH/BNB
      await this.uniswapFactoryBSC
        .connect(aliceAccount)
        .createPair(debridgeInfoDeETH.tokenAddress, this.wethBSC.address);

      //BSC network: create pair deLINK/BNB
      await this.uniswapFactoryBSC
        .connect(aliceAccount)
        .createPair(debridgeInfoDeLink.tokenAddress, this.wethBSC.address);

      const debridgeInfoLink = await this.debridgeETH.getDebridge(this.linkDebridgeId);
      //ETH network: create pari LINK/ETH

      // console.log("feeProxyETH.address " + await this.feeProxyETH.address);
      // console.log("feeProxyETH.uniswapFactory " + await this.feeProxyETH.uniswapFactory());
      // console.log("this.uniswapFactoryETH " + this.uniswapFactoryETH.address);
      // console.log("feeProxyETH.weth " + await this.feeProxyETH.weth());
      // console.log("this.wethETH.address " + this.wethETH.address);
      // console.log("debridgeInfoLink.tokenAddress " + debridgeInfoLink.tokenAddress);
      // console.log("this.linkDebridgeId " + this.linkDebridgeId);

      await this.uniswapFactoryETH
        .connect(aliceAccount)
        .createPair(debridgeInfoLink.tokenAddress, this.wethETH.address);

      const BSCPoolAddres_DeETH_BNB = await this.uniswapFactoryBSC.getPair(
        debridgeInfoDeETH.tokenAddress,
        this.wethBSC.address
      );
      const BSCPoolAddres_DeLINK_BNB = await this.uniswapFactoryBSC.getPair(
        debridgeInfoDeLink.tokenAddress,
        this.wethBSC.address
      );

      const ETHPoolAddres_LINK_ETH = await this.uniswapFactoryETH.getPair(
        debridgeInfoLink.tokenAddress,
        this.wethETH.address
      );

      // console.log("ETHPoolAddres_LINK_ETH "+ ETHPoolAddres_LINK_ETH);

      const BSCPool_DeETH_BNB = await IUniswapV2Pair.at(BSCPoolAddres_DeETH_BNB);
      const BSCPool_DeLINK_BNB = await IUniswapV2Pair.at(BSCPoolAddres_DeLINK_BNB);
      const ETHPool_LINK_ETH = await IUniswapV2Pair.at(ETHPoolAddres_LINK_ETH);

      this.deLinkToken = await DeBridgeToken.at(debridgeInfoDeLink.tokenAddress);
      this.deETHToken = await DeBridgeToken.at(debridgeInfoDeETH.tokenAddress);

      //Ethereum network
      await this.deETHToken.grantRole(await this.deETHToken.MINTER_ROLE(), alice, {
        from: alice,
      });
      await this.deLinkToken.grantRole(await this.deETHToken.MINTER_ROLE(), alice, {
        from: alice,
      });

      //BSC network
      await this.wethBSC.connect(aliceAccount).deposit({
        value: toWei("30"),
      });

      await this.deETHToken.mint(BSCPoolAddres_DeETH_BNB, toWei("100.01"), {
        from: alice,
      });
      await this.wethBSC.connect(aliceAccount).transfer(BSCPoolAddres_DeETH_BNB, toWei("10.01"));

      await this.deLinkToken.mint(BSCPoolAddres_DeLINK_BNB, toWei("100.02"), {
        from: alice,
      });
      await this.wethBSC.connect(aliceAccount).transfer(BSCPoolAddres_DeLINK_BNB, toWei("10.02"));

      //Ethereum network
      await this.wethETH.connect(aliceAccount).deposit({
        value: toWei("10.03"),
      });
      await this.linkToken.mint(ETHPoolAddres_LINK_ETH, toWei("1000.03"), {
        from: alice,
      });
      await this.wethETH.connect(aliceAccount).transfer(ETHPoolAddres_LINK_ETH, toWei("10.03"));

      //sync
      await BSCPool_DeETH_BNB.sync();
      await BSCPool_DeLINK_BNB.sync();
      await ETHPool_LINK_ETH.sync();

      let reserve1 = await BSCPool_DeETH_BNB.getReserves();
      let reserve2 = await BSCPool_DeLINK_BNB.getReserves();
      let reserve3 = await ETHPool_LINK_ETH.getReserves();

      // console.log(reserve1[0].toString(), reserve1[1].toString());
      // console.log(reserve2[0].toString(), reserve2[1].toString());
      // console.log(reserve3[0].toString(), reserve3[1].toString());

      const WORKER_ROLE = await this.feeProxyETH.WORKER_ROLE();
      await this.feeProxyETH.grantRole(WORKER_ROLE, worker);
      await this.feeProxyBSC.grantRole(WORKER_ROLE, worker);
      await this.feeProxyHECO.grantRole(WORKER_ROLE, worker);

      await this.feeProxyETH.grantRole(WORKER_ROLE, worker);
      await this.feeProxyBSC.grantRole(WORKER_ROLE, worker);
      await this.feeProxyHECO.grantRole(WORKER_ROLE, worker);
    });

    it("FeeProxy should set FeeProxyAddress it is called by the admin", async function () {
      assert.equal("0x", await this.feeProxyETH.feeProxyAddresses(bscChainId));
      assert.equal("0x", await this.feeProxyBSC.feeProxyAddresses(ethChainId));

      await this.feeProxyETH.setFeeProxyAddress(bscChainId, this.feeProxyBSC.address.toString());
      await this.feeProxyETH.setFeeProxyAddress(ethChainId, this.feeProxyETH.address.toString());
      await this.feeProxyETH.setTreasury(ethChainId, treasury);
      await this.feeProxyETH.setTreasury(bscChainId, treasury);
      await this.feeProxyETH.setTreasury(hecoChainId, treasury);
      assert.equal(
        this.feeProxyBSC.address.toLowerCase(),
        await this.feeProxyETH.feeProxyAddresses(bscChainId)
      );
      assert.equal(treasury.toLowerCase(), await this.feeProxyETH.treasuryAddresses(ethChainId));
      assert.equal(treasury.toLowerCase(), await this.feeProxyETH.treasuryAddresses(bscChainId));
      assert.equal(treasury.toLowerCase(), await this.feeProxyETH.treasuryAddresses(hecoChainId));

      await this.feeProxyBSC.setFeeProxyAddress(ethChainId, this.feeProxyETH.address.toString());
      await this.feeProxyBSC.setTreasury(ethChainId, treasury);
      await this.feeProxyBSC.setTreasury(bscChainId, treasury);
      await this.feeProxyBSC.setTreasury(hecoChainId, treasury);
      assert.equal(
        this.feeProxyETH.address.toLowerCase(),
        await this.feeProxyBSC.feeProxyAddresses(ethChainId)
      );

      await this.feeProxyHECO.setFeeProxyAddress(bscChainId, this.feeProxyBSC.address.toString());
      assert.equal(
        this.feeProxyBSC.address.toLowerCase(),
        await this.feeProxyHECO.feeProxyAddresses(bscChainId)
      );
      await this.feeProxyHECO.setFeeProxyAddress(ethChainId, this.feeProxyETH.address.toString());
      await this.feeProxyHECO.setTreasury(ethChainId, treasury);
      await this.feeProxyHECO.setTreasury(bscChainId, treasury);
      await this.feeProxyHECO.setTreasury(hecoChainId, treasury);
      assert.equal(
        this.feeProxyETH.address.toLowerCase(),
        await this.feeProxyHECO.feeProxyAddresses(ethChainId)
      );
    });

    // it("should withdraw fee of native token if it is called by the worker", async function() {
    //   const debridgeInfo = await this.debridgeETH.getDebridge(this.nativeDebridgeId);
    //   const balance = toBN(await web3.eth.getBalance(this.debridgeETH.address));
    //   const balanceTreasury = toBN(await web3.eth.getBalance(treasury));
    //   //TODO: set chainIdTo;
    //   let chainIdTo = chainId;
    //   const supportedChainInfo = await this.debridgeETH.getChainToConfig(chainIdTo);
    //   const fixedFee = supportedChainInfo.fixedNativeFee;
    //   console.log(`chainIdTo: ${chainIdTo}`);

    //   console.log(`feeProxy: ${await this.debridgeETH.feeProxy()}`);
    //   console.log(`fixedFee: ${fixedFee.toString()}`);
    //   console.log(`debridgeInfo.collectedFees: ${debridgeInfo.collectedFees.toString()}`);

    //   await this.debridgeETH.connect(workerAccount).withdrawFee(this.nativeDebridgeId,
    //     {
    //       value: fixedFee
    //     });
    //   const newBalance = toBN(await web3.eth.getBalance(this.debridgeETH.address));
    //   const diffBalance = balance.sub(newBalance);
    //   const newDebridgeInfo = await this.debridgeETH.getDebridge(this.nativeDebridgeId);
    //   const balanceTreasuryAfter = toBN(await web3.eth.getBalance(treasury));
    //   const diffBalanceTreasury = balanceTreasuryAfter.sub(balanceTreasury);

    //   assert.equal(diffBalance, debridgeInfo.collectedFees.sub(debridgeInfo.withdrawnFees).toString());
    //   assert.equal(0, newDebridgeInfo.collectedFees.sub(newDebridgeInfo.withdrawnFees).toString());
    //   assert.equal(debridgeInfo.collectedFees.toString(), newDebridgeInfo.withdrawnFees.toString());

    //   console.log(`diffBalance: ${diffBalance.toString()}`);
    //   console.log(`diffBalanceTreasury: ${diffBalanceTreasury.toString()}`);
    //   assert.equal(diffBalance.toString(), diffBalanceTreasury.toString());
    // });

    it("should withdraw fee of ERC20 token (BSC network, deLink) if it is called by the worker", async function () {
      await this.debridgeBSC.updateFeeDiscount(this.feeProxyBSC.address, 10000, 10000);
      const debridgeInfo = await this.debridgeBSC.getDebridge(this.linkDebridgeId);
      const debridgeFeeInfo = await this.debridgeBSC.getDebridgeFeeInfo(this.linkDebridgeId);
      const balance = toBN(await this.deLinkToken.balanceOf(this.debridgeBSC.address));

      const supportedChainInfo = await this.debridgeBSC.getChainToConfig(ethChainId);
      const fixedFee = supportedChainInfo.fixedNativeFee;

      let sendTx = await this.feeProxyBSC
        .connect(workerAccount)
        .withdrawFee(debridgeInfo.tokenAddress, {
          value: fixedFee,
        });

      let receipt = await sendTx.wait();
      //Don't working because events from second contract
      //https://ethereum.stackexchange.com/questions/48335/transaction-receipt-contains-all-log-entries-but-only-the-last-two-are-decoded/48389#48389
      // this.burnEventDeLink = receipt.events.find((x) => {
      //   return x.event == "Burnt"; //"AutoBurnt";
      // });

      this.burnEventDeLink = (
        await this.debridgeBSC.queryFilter(this.debridgeBSC.filters.Sent(), receipt.blockNumber)
      )[0];

      const newBalance = toBN(await this.deLinkToken.balanceOf(this.debridgeBSC.address));
      const diffBalance = balance.sub(newBalance);
      const newDebridgeFeeInfo = await this.debridgeBSC.getDebridgeFeeInfo(this.linkDebridgeId);
      // console.log("diffBalance.toString() ",diffBalance.toString());
      // console.log("debridgeFeeInfo.collectedFees ",debridgeFeeInfo.collectedFees.toString());
      // console.log("debridgeFeeInfo.withdrawnFees ",debridgeFeeInfo.withdrawnFees.toString());
      // console.log("newDebridgeFeeInfo.collectedFees ",newDebridgeFeeInfo.collectedFees.toString());
      // console.log("newDebridgeFeeInfo.withdrawnFees ",newDebridgeFeeInfo.withdrawnFees.toString());
      assert.equal(diffBalance.toString(), debridgeFeeInfo.collectedFees.toString());
      assert.equal(0, debridgeFeeInfo.withdrawnFees.toString());
      assert.equal(
        0,
        newDebridgeFeeInfo.collectedFees.sub(newDebridgeFeeInfo.withdrawnFees).toString()
      );
      assert.equal(diffBalance.toString(), newDebridgeFeeInfo.withdrawnFees.toString());
      assert.equal(0, newBalance.toString());
    });

    it("should auto claim fee transaction (burn event deLink from BSC to ETH)", async function () {
      let signatures = await submissionSignatures(bscWeb3, oracleKeys, this.burnEventDeLink.args.submissionId);

      let currentBurnEvent = this.burnEventDeLink;
      let chainFrom = bscChainId;

      const balance = toBN(await this.linkToken.balanceOf(this.feeProxyETH.address));
      //   function claim(
      //     bytes32 _debridgeId,
      //     uint256 _chainIdFrom,
      //     address _receiver,
      //     uint256 _amount,
      //     uint256 _nonce,
      //     bytes memory _signatures
      // )

      let sendTx = await this.debridgeETH.claim(
        currentBurnEvent.args.debridgeId,
        currentBurnEvent.args.amount,
        chainFrom,
        currentBurnEvent.args.receiver,
        currentBurnEvent.args.nonce,
        signatures,
        [],
        // currentBurnEvent.args.fallbackAddress,
        // currentBurnEvent.args.claimFee,
        // currentBurnEvent.args.data,
        // currentBurnEvent.args.reservedFlag,
        // currentBurnEvent.args.nativeSender,
        {
          from: alice,
        }
      );

      let receipt = await sendTx.wait();
      const balanceAfter = toBN(await this.linkToken.balanceOf(this.feeProxyETH.address));
      expect(currentBurnEvent.args.amount.toNumber() > 0).ok;
      assert.equal(currentBurnEvent.args.amount.toString(), balanceAfter.sub(balance).toString());
    });

    it("should withdraw fee of ERC20 token (HECO network, deCake) if it is called by the worker", async function () {
      await this.debridgeHECO.updateFeeDiscount(this.feeProxyHECO.address, 10000, 10000);
      const debridgeInfo = await this.debridgeHECO.getDebridge(this.cakeDebridgeId);
      const debridgeFeeInfo = await this.debridgeHECO.getDebridgeFeeInfo(this.cakeDebridgeId);

      const supportedChainInfo = await this.debridgeHECO.getChainToConfig(ethChainId);
      const fixedFee = supportedChainInfo.fixedNativeFee;
      // console.log(`fixedFee: ${fixedFee.toString()}`);
      // console.log(`debridgeInfo.collectedFees: ${debridgeInfo.collectedFees.toString()}`);

      let sendTx = await this.feeProxyHECO
        .connect(workerAccount)
        .withdrawFee(debridgeInfo.tokenAddress, {
          value: fixedFee,
        });

      let receipt = await sendTx.wait();
      //Don't working because events from second contract
      //https://ethereum.stackexchange.com/questions/48335/transaction-receipt-contains-all-log-entries-but-only-the-last-two-are-decoded/48389#48389

      // this.burnEventDeCake = receipt.events.find((x) => {
      //   return x.event == "Burnt"; //"AutoBurnt";
      // });
      this.burnEventDeCake = (
        await this.debridgeHECO.queryFilter(this.debridgeHECO.filters.Sent(), receipt.blockNumber)
      )[0];

      // console.log(this.burnEventDeCake);
      const newDebridgeFeeInfo = await this.debridgeHECO.getDebridgeFeeInfo(this.cakeDebridgeId);
      // console.log("diffBalance.toString() ",diffBalance.toString());
      // console.log("debridgeInfo.collectedFees ",debridgeInfo.collectedFees.toString());
      // console.log("debridgeInfo.withdrawnFees ",debridgeInfo.withdrawnFees.toString());
      // console.log("newDebridgeInfo.collectedFees ",newDebridgeInfo.collectedFees.toString());
      // console.log("newDebridgeInfo.withdrawnFees ",newDebridgeInfo.withdrawnFees.toString());

      assert.equal(0, debridgeFeeInfo.withdrawnFees.toString());
      assert.equal(
        0,
        newDebridgeFeeInfo.collectedFees.sub(newDebridgeFeeInfo.withdrawnFees).toString()
      );
    });

    it("should auto claim fee transaction (burn event deCake from HECO to BSC)", async function () {
      let signatures = await submissionSignatures(bscWeb3, oracleKeys, this.burnEventDeCake.args.submissionId);

      let currentBurnEvent = this.burnEventDeCake;
      let debridgeId = currentBurnEvent.args.debridgeId;
      let chainFrom = hecoChainId;

      const debridgeFeeInfo = await this.debridgeBSC.getDebridgeFeeInfo(debridgeId);
      const balance = toBN(await this.cakeToken.balanceOf(this.feeProxyBSC.address));

      let sendTx = await this.debridgeBSC.claim(
        debridgeId,
        currentBurnEvent.args.amount,
        chainFrom,
        currentBurnEvent.args.receiver,
        currentBurnEvent.args.nonce,
        signatures,
        [],
        // currentBurnEvent.args.fallbackAddress,
        // currentBurnEvent.args.claimFee,
        // currentBurnEvent.args.data,
        // currentBurnEvent.args.reservedFlag,
        // currentBurnEvent.args.nativeSender,
        {
          from: alice,
        }
      );

      let receipt = await sendTx.wait();

      let ReceivedTransferFee = receipt.events.find((x) => {
        return x.event == "ReceivedTransferFee";
      });
      // console.log(receipt.events);
      // console.log(ReceivedTransferFee);
      // console.log("amount " + ReceivedTransferFee.args.amount.toString());

      const newDebridgeFeeInfo = await this.debridgeBSC.getDebridgeFeeInfo(debridgeId);
      const newBalance = toBN(await this.cakeToken.balanceOf(this.feeProxyBSC.address));

      // console.log("cakeToken "+ this.cakeToken.address);
      // console.log("this.debridgeBSC "+ this.debridgeBSC.address);
      // console.log("balance"+balance.toString());
      // console.log("+amount "+ currentBurnEvent.args.amount.toString());
      // console.log("newBalance.toString() "+newBalance.toString());

      // console.log("Proxy balance  "+(await this.cakeToken.balanceOf(this.callProxy.address)).toString());
      // console.log("Proxy fee balance  "+(await this.cakeToken.balanceOf(this.feeProxyBSC.address)).toString());

      //Balnce cake on debridgeGate will be the same, Cake only transfered to CallProxy and back to collected fee
      assert.equal(currentBurnEvent.args.amount.toString(), newBalance.sub(balance).toString());

      assert.equal(
        debridgeFeeInfo.collectedFees.toString(),
        newDebridgeFeeInfo.collectedFees.toString()
      );

      assert.equal(
        debridgeFeeInfo.withdrawnFees.toString(),
        newDebridgeFeeInfo.withdrawnFees.toString()
      );
    });

    it("should withdraw fee of ERC20 token (ETH network, Link) if it is called by the worker", async function () {
      await this.debridgeETH.updateFeeDiscount(this.feeProxyETH.address, 10000, 10000);
      const debridgeInfo = await this.debridgeETH.getDebridge(this.linkDebridgeId);
      const debridgeFeeInfo = await this.debridgeETH.getDebridgeFeeInfo(this.linkDebridgeId);
      const balance = toBN(await this.linkToken.balanceOf(this.debridgeETH.address));

      const supportedChainInfo = await this.debridgeETH.getChainToConfig(ethChainId);
      const fixedFee = supportedChainInfo.fixedNativeFee;

      const balanceETHTreasury = toBN(await this.wethETH.balanceOf(treasury));

      let sendTx = await this.feeProxyETH
        .connect(workerAccount)
        .withdrawFee(debridgeInfo.tokenAddress, {
          value: fixedFee,
        });

      let receipt = await sendTx.wait();
      this.burnEventDeLink = receipt.events.find((x) => {
        return x.event == "Burnt"; //"AutoBurnt";
      });

      const newBalanceETHTreasury = toBN(await this.wethETH.balanceOf(treasury));
      // console.log("balanceETHTreasury "+balanceETHTreasury.toString());
      // console.log("newBalanceETHTreasury "+newBalanceETHTreasury.toString());
      const newBalance = toBN(await this.linkToken.balanceOf(this.debridgeETH.address));
      const diffBalance = balance.sub(newBalance);
      const newDebridgeFeeInfo = await this.debridgeETH.getDebridgeFeeInfo(this.linkDebridgeId);

      assert.ok(newBalanceETHTreasury.gt(balanceETHTreasury));
      // assert.equal(diffBalance.toString(), debridgeInfo.withdrawnFees.toString());
      assert.equal(0, debridgeFeeInfo.withdrawnFees.toString());
      // assert.equal(0, newDebridgeInfo.collectedFees.sub(newDebridgeInfo.withdrawnFees).toString());
      assert.equal(diffBalance.toString(), newDebridgeFeeInfo.withdrawnFees.toString());
      // assert.equal(0, newBalance.toString());
    });

    it("should reject withdrawing fee by non-worker", async function () {
      await expectRevert(
        this.feeProxyBSC
          .connect(bobAccount)
          .withdrawFee("0x5A0b54D5dc17e0AadC383d2db43B0a0D3E029c4c"),
        "WorkerBadRole()"
      );

      await expectRevert(
        this.feeProxyBSC.connect(bobAccount).withdrawNativeFee(),
        "WorkerBadRole()"
      );

      await expectRevert(
        this.debridgeBSC.connect(bobAccount).withdrawFee(this.linkDebridgeId),
        "FeeProxyBadRole()"
      );
    });

    // it("should reject withdrawing fees if the token not from current chain", async function () {
    //   const fakeDebridgeId = await this.debridgeBSC.getDebridgeId(
    //     999,
    //     "0x5A0b54D5dc17e0AadC383d2db43B0a0D3E029c4c"
    //   );
    //   await expectRevert(
    //     this.feeProxyBSC.connect(workerAccount).withdrawFee("0x5A0b54D5dc17e0AadC383d2db43B0a0D3E029c4c"),
    //     "DebridgeNotFound()"
    //   );
    // });
  });
});<|MERGE_RESOLUTION|>--- conflicted
+++ resolved
@@ -759,29 +759,6 @@
 
       assert.equal(await this.debridgeBSC.getAmountThreshold(debridgeId), amountThreshold);
 
-<<<<<<< HEAD
-=======
-      for (let oracle of this.initialOracles) {
-        await this.confirmationAggregatorBSC
-          .connect(oracle.account)
-          .confirmNewAsset(this.wethETH.address, ethChainId, "Wrapped ETH", "WETH", 18);
-        await this.confirmationAggregatorHECO
-          .connect(oracle.account)
-          .confirmNewAsset(this.wethETH.address, ethChainId, "Wrapped ETH", "WETH", 18);
-        await this.confirmationAggregatorBSC
-          .connect(oracle.account)
-          .confirmNewAsset(this.wethETH.address, hecoChainId, "Wrapped HT", "WHT", 18);
-        await this.confirmationAggregatorHECO
-          .connect(oracle.account)
-          .confirmNewAsset(this.cakeToken.address, bscChainId, "PancakeSwap Token", "Cake", 18);
-        await this.confirmationAggregatorHECO
-          .connect(oracle.account)
-          .confirmNewAsset(this.wethBSC.address, bscChainId, "Wrapped BNB", "WBNB", 18);
-        await this.confirmationAggregatorBSC
-          .connect(oracle.account)
-          .confirmNewAsset(this.emptyNameToken.address, hecoChainId, "", "NONAME", 18);
-      }
->>>>>>> 0ff647c8
       // Deploy tokens
       let tx = await this.debridgeBSC.deployNewAsset(tokenAddress, chainId, name, symbol, decimals, deploySignatures);
       let receipt = await tx.wait();
@@ -905,12 +882,40 @@
           tokenDecimals
         );
         deploySignatures = await submissionSignatures(bscWeb3, oracleKeys, deployId);
-        tx =  await this.debridgeHECO.deployNewAsset(tokenNativeAddress, bscChainId, tokenName, tokenSymbol, tokenDecimals, deploySignatures);
+        tx =  await this.debridgeHECO.deployNewAsset(tokenNativeAddress, tokenNativeChainId, tokenName, tokenSymbol, tokenDecimals, deploySignatures);
         receipt = await tx.wait();
         pairAddedEvent = receipt.events.find((x) => {
             return x.event == "PairAdded";
         });
         deBNBAddressInHECO = pairAddedEvent.args.tokenAddress;
+
+
+        //this.emptyNameToken.address, hecoChainId, "", "NONAME", 18
+        tokenNativeAddress = this.emptyNameToken.address;
+        tokenNativeChainId = hecoChainId;
+        tokenName = "";
+        tokenSymbol = "NONAME";
+        tokenDecimals = 18;
+        debridgeId = await this.signatureVerifierBSC.getDebridgeId(tokenNativeChainId, tokenNativeAddress);
+        deployId = await this.signatureVerifierBSC.getDeployId(
+          debridgeId,
+          tokenName,
+          tokenSymbol,
+          tokenDecimals
+        );
+        deploySignatures = await submissionSignatures(bscWeb3, oracleKeys, deployId);
+        tx =  await this.debridgeBSC.deployNewAsset(tokenNativeAddress, tokenNativeChainId, tokenName, tokenSymbol, tokenDecimals, deploySignatures);
+        receipt = await tx.wait();
+        pairAddedEvent = receipt.events.find((x) => {
+            return x.event == "PairAdded";
+        });
+        const deEmptyNameTokenAddressInBSC = pairAddedEvent.args.tokenAddress;
+        const deEmptyNameToken = await DeBridgeToken.at(deEmptyNameTokenAddressInBSC);
+        assert.equal( await deEmptyNameToken.symbol(), "deNONAME");
+        // detoken name should use symbol because original name is empty
+        assert.equal( await deEmptyNameToken.name(), "deBridge NONAME");
+        assert.equal( (await deEmptyNameToken.decimals()).toString(), "18");
+
         // console.log(`deBNBAddressInHECO ${deBNBAddressInHECO}`);
 
         //Check that new deployed token with correct values
@@ -926,26 +931,11 @@
         assert.equal( await deBridgeTokenInstance.name(), "deBridge ETH");
         assert.equal( (await deBridgeTokenInstance.decimals()).toString(), "18");
 
-<<<<<<< HEAD
 
         const deBNBInHecoTokenInstance = await DeBridgeToken.at(deBNBAddressInHECO);
         assert.equal( await deBNBInHecoTokenInstance.symbol(), "deWBNB");
         assert.equal( await deBNBInHecoTokenInstance.name(), "deBridge Wrapped BNB");
         assert.equal( (await deBNBInHecoTokenInstance.decimals()).toString(), "18");
-=======
-        // deploy and check empty name token
-        tx =  await this.debridgeBSC.deployNewAsset(this.emptyNameToken.address, hecoChainId, "", "NONAME", 18, []);
-        receipt = await tx.wait();
-        pairAddedEvent = receipt.events.find((x) => {
-            return x.event == "PairAdded";
-        });
-        const deEmptyNameTokenAddressInBSC = pairAddedEvent.args.tokenAddress;
-        const deEmptyNameToken = await DeBridgeToken.at(deEmptyNameTokenAddressInBSC);
-        assert.equal( await deEmptyNameToken.symbol(), "deNONAME");
-        // detoken name should use symbol because original name is empty
-        assert.equal( await deEmptyNameToken.name(), "deBridge NONAME");
-        assert.equal( (await deEmptyNameToken.decimals()).toString(), "18");
->>>>>>> 0ff647c8
     });
 
     it("should reject deploy new asset twice", async function () {
