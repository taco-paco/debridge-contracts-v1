const { expectRevert } = require("@openzeppelin/test-helpers");
const {
  permitWithDeadline,
  packSubmissionAutoParamsFrom,
  packSubmissionAutoParamsTo,
  submissionSignatures,
} = require("./utils.spec");
const MockLinkToken = artifacts.require("MockLinkToken");
const MockToken = artifacts.require("MockToken");
const DeToken = artifacts.require("DeToken");
const IUniswapV2Pair = artifacts.require("IUniswapV2Pair");
const { MAX_UINT256 } = require("@openzeppelin/test-helpers/src/constants");
const { toWei } = web3.utils;
const { BigNumber } = require("ethers");

const bscWeb3 = new Web3(process.env.TEST_BSC_PROVIDER);
const oracleKeys = JSON.parse(process.env.TEST_ORACLE_KEYS);

function toBN(number) {
  return BigNumber.from(number.toString());
}

const ZERO_ADDRESS = ethers.constants.AddressZero;
const MAX = web3.utils.toTwosComplement(-1);
const alicePrivKey = "0x512aba028561d58c914fdcb31cc7f4dd9a433cb3672eb9eaf44302eb097ec3bc";
const bobPrivKey = "0x79b2a2a43a1e9f325920f99a720605c9c563c61fb5ae3ebe483f83f1230512d3";

const transferFeeBps = 50;
const minReservesBps = 3000;
const BPS = toBN(10000);

const fixedNativeFeeETH = toWei("0.001");
const fixedNativeFeeBNB = toWei("0.05");
const fixedNativeFeeHT = toWei("1");
const isSupported = true;

const ethChainId = 1;
const bscChainId = 56;
const hecoChainId = 256;
let sentEvents = [];
let mintEvents = [];

let burnEvents = [];
let claimEvents = [];

const nativeBSCDebridgeId = "0x8ca679b0f7e259a80b1066b4253c3fdc0d9bdbb15c926fd2a5eab0335bf1f745";
const nativeETHDebridgeId = "0x6ac1b981b4452354ad8bd156fe151bcb91252dea9ed7232af4d0e64b50c09dcf";

const referralCode = 555;
const zeroFlag = 0;

const discountsValues = [0, 5000, 10000];
contract("DeBridgeGate real pipeline mode", function () {
  before(async function () {
    this.signers = await ethers.getSigners();
    aliceAccount = this.signers[0];
    bobAccount = this.signers[1];
    carolAccount = this.signers[2];
    eveAccount = this.signers[3];
    feiAccount = this.signers[4];
    devidAccount = this.signers[5];
    alice = aliceAccount.address;
    bob = bobAccount.address;
    carol = carolAccount.address;
    eve = eveAccount.address;
    fei = feiAccount.address;
    devid = devidAccount.address;
    treasury = devid;
    worker = carol;
    workerAccount = carolAccount;

    const WETH9 = await deployments.getArtifact("WETH9");
    const WETH9Factory = await ethers.getContractFactory(WETH9.abi, WETH9.bytecode, alice);
    const UniswapV2 = await deployments.getArtifact("UniswapV2Factory");
    const UniswapV2Factory = await ethers.getContractFactory(
      UniswapV2.abi,
      UniswapV2.bytecode,
      alice
    );

    const DeTokenFactory = await ethers.getContractFactory("DeToken", alice);
    const DeTokenDeployerFactory = await ethers.getContractFactory("DeTokenDeployer", alice);
    const ConfirmationAggregatorFactory = await ethers.getContractFactory(
      "ConfirmationAggregator",
      alice
    );
    const DeBridgeGateFactory = await ethers.getContractFactory("MockDeBridgeGate", alice);
    const SignatureVerifierFactory = await ethers.getContractFactory("SignatureVerifier", alice);
    const CallProxyFactory = await ethers.getContractFactory("CallProxy", alice);
    const DefiControllerFactory = await ethers.getContractFactory("DefiController", alice);
    const MockFeeProxyFactory = await ethers.getContractFactory("MockFeeProxy", alice);

    this.amountThreshols = toWei("1000");

    this.initialOracles = [];
    const maxOraclesCount = Math.min(this.signers.length,10);
    for (let i = 1; i <= maxOraclesCount; i++) {
      this.initialOracles.push({
        account: this.signers[i],
        address: this.signers[i].address,
      });
    }

    this.minConfirmations = Math.floor(this.initialOracles.length/2) + 1;
    this.confirmationThreshold = 5; //Confirmations per block before extra check enabled.
    this.excessConfirmations = 7; //Confirmations count in case of excess activity.


    //-------Deploy mock tokens contracts
    this.cakeToken = await MockToken.new("PancakeSwap Token", "Cake", 18, {
      from: alice,
    });
    this.linkToken = await MockLinkToken.new("ChainLink Token", "LINK", 18, {
      from: alice,
    });
    this.dbrToken = await MockLinkToken.new("DBR", "DBR", 18, {
      from: alice,
    });

    //-------Deploy weth contracts
    this.wethETH = await WETH9Factory.deploy();
    this.wethBSC = await WETH9Factory.deploy();
    this.wethHECO = await WETH9Factory.deploy();

    //-------Deploy uniswap contracts
    this.uniswapFactoryETH = await UniswapV2Factory.deploy(carol);
    this.uniswapFactoryBSC = await UniswapV2Factory.deploy(carol);
    this.uniswapFactoryHECO = await UniswapV2Factory.deploy(carol);

    //-------Deploy FeeProxy contracts
    this.feeProxyETH = await upgrades.deployProxy(
      MockFeeProxyFactory,
      [this.uniswapFactoryETH.address, this.wethETH.address],
      {
        initializer: "initializeMock",
        kind: "transparent",
      }
    );

    this.feeProxyBSC = await upgrades.deployProxy(
      MockFeeProxyFactory,
      [this.uniswapFactoryBSC.address, this.wethBSC.address],
      {
        initializer: "initializeMock",
        kind: "transparent",
      }
    );

    this.feeProxyHECO = await upgrades.deployProxy(
      MockFeeProxyFactory,
      [this.uniswapFactoryHECO.address, this.wethHECO.address],
      {
        initializer: "initializeMock",
        kind: "transparent",
      }
    );

    //Hack override contract chain Id
    await this.feeProxyETH.overrideChainId(ethChainId);
    await this.feeProxyBSC.overrideChainId(bscChainId);
    await this.feeProxyHECO.overrideChainId(hecoChainId);

    // console.log(`feeProxyETH: ${this.feeProxyETH.address.toString()}`);
    // console.log(`feeProxyBSC: ${this.feeProxyBSC.address.toString()}`);
    // console.log(`feeProxyHECO: ${this.feeProxyHECO.address.toString()}`);

    //-------Deploy callProxy contracts
    this.callProxy = await upgrades.deployProxy(CallProxyFactory, []);

    //-------Deploy defiController contracts
    this.defiControllerETH = await upgrades.deployProxy(DefiControllerFactory, []);

    //-------Deploy confirmation aggregator contracts
    //   function initialize(
    //     uint256 _minConfirmations,
    //     uint256 _confirmationThreshold,
    //     uint256 _excessConfirmations,
    // )
    this.confirmationAggregatorBSC = await upgrades.deployProxy(ConfirmationAggregatorFactory, [
      this.minConfirmations,
      this.confirmationThreshold,
      this.excessConfirmations,
    ]);

    await this.confirmationAggregatorBSC.deployed();

    this.confirmationAggregatorHECO = await upgrades.deployProxy(ConfirmationAggregatorFactory, [
      this.minConfirmations,
      this.confirmationThreshold,
      this.excessConfirmations,
    ]);

    await this.confirmationAggregatorHECO.deployed();

    this.signatureVerifierETH = await upgrades.deployProxy(SignatureVerifierFactory, [
      this.minConfirmations,
      this.confirmationThreshold,
      this.excessConfirmations,
      ZERO_ADDRESS,
    ]);
    await this.signatureVerifierETH.deployed();

    // deploy token implementations
    this.deTokenETH = await DeTokenFactory.deploy();
    this.deTokenBSC = await DeTokenFactory.deploy();
    this.deTokenHECO = await DeTokenFactory.deploy();

    // deploy DeTokenDeployer contracts
    this.deTokenDeployerETH = await upgrades.deployProxy(
      DeTokenDeployerFactory,
      [
        this.deTokenETH.address,
        alice,
        ZERO_ADDRESS,
      ]);
    this.deTokenDeployerBSC = await upgrades.deployProxy(
      DeTokenDeployerFactory,
      [
        this.deTokenBSC.address,
        alice,
        ZERO_ADDRESS,
      ]);
    this.deTokenDeployerHECO = await upgrades.deployProxy(
      DeTokenDeployerFactory,
      [
        this.deTokenHECO.address,
        alice,
        ZERO_ADDRESS,
      ]);

    //-------Deploy DebridgeGate contracts
    //   function initialize(
    //     uint256 _excessConfirmations,
    //     address _signatureVerifier,
    //     address _confirmationAggregator,
    //     address _callProxy,
    //     IWETH _weth,
    //     IFeeProxy _feeProxy,
    //     IDefiController _defiController,
    // )
    this.debridgeETH = await upgrades.deployProxy(
      DeBridgeGateFactory,
      [
        this.excessConfirmations,
        this.signatureVerifierETH.address,
        ZERO_ADDRESS,
        this.callProxy.address.toString(),
        this.wethETH.address,
        this.feeProxyETH.address,
        this.deTokenDeployerETH.address,
        this.defiControllerETH.address,
        ethChainId, //overrideChainId
      ],
      {
        initializer: "initializeMock",
        kind: "transparent",
      }
    );
    this.debridgeBSC = await upgrades.deployProxy(
      DeBridgeGateFactory,
      [
        this.excessConfirmations,
        ZERO_ADDRESS,
        this.confirmationAggregatorBSC.address,
        this.callProxy.address.toString(),
        this.wethBSC.address,
        this.feeProxyBSC.address,
        this.deTokenDeployerBSC.address,
        ZERO_ADDRESS,
        bscChainId, //overrideChainId
      ],
      {
        initializer: "initializeMock",
        kind: "transparent",
      }
    );

    this.debridgeHECO = await upgrades.deployProxy(
      DeBridgeGateFactory,
      [
        this.excessConfirmations,
        ZERO_ADDRESS,
        this.confirmationAggregatorHECO.address,
        this.callProxy.address.toString(),
        this.wethHECO.address,
        this.feeProxyHECO.address,
        this.deTokenDeployerHECO.address,
        ZERO_ADDRESS,
        hecoChainId, //overrideChainId
      ],
      {
        initializer: "initializeMock",
        kind: "transparent",
      }
    );

    await this.debridgeETH.updateChainSupport(
      [bscChainId, hecoChainId],
      [
        {
          transferFeeBps,
          fixedNativeFee: fixedNativeFeeBNB,
          isSupported,
        },
        {
          transferFeeBps,
          fixedNativeFee: fixedNativeFeeHT,
          isSupported,
        },
      ]
    );

    await this.debridgeBSC.updateChainSupport(
      [ethChainId, hecoChainId], //supportedChainIds,
      [
        {
          transferFeeBps,
          fixedNativeFee: fixedNativeFeeETH,
          isSupported,
        },
        {
          transferFeeBps,
          fixedNativeFee: fixedNativeFeeHT,
          isSupported,
        },
      ],
    )

    await this.debridgeHECO.updateChainSupport(
      [ethChainId, bscChainId], //supportedChainIds,
      [
        {
          transferFeeBps,
          fixedNativeFee: fixedNativeFeeETH,
          isSupported,
        },
        {
          transferFeeBps,
          fixedNativeFee: fixedNativeFeeBNB,
          isSupported,
        },
      ]
    )

    // set debridge address
    await this.deTokenDeployerETH.setDebridgeAddress(this.debridgeETH.address);
    await this.deTokenDeployerBSC.setDebridgeAddress(this.debridgeBSC.address);
    await this.deTokenDeployerHECO.setDebridgeAddress(this.debridgeHECO.address);

    await this.signatureVerifierETH.setDebridgeAddress(this.debridgeETH.address);

    this.linkDebridgeId = await this.debridgeETH.getDebridgeId(ethChainId, this.linkToken.address);
    this.cakeDebridgeId = await this.debridgeETH.getDebridgeId(bscChainId, this.cakeToken.address);

    this.nativeDebridgeIdETH = await this.debridgeETH.getDebridgeId(ethChainId, ZERO_ADDRESS);
    this.nativeDebridgeIdBSC = await this.debridgeBSC.getDebridgeId(bscChainId, ZERO_ADDRESS);
    this.nativeDebridgeIdHECO = await this.debridgeHECO.getDebridgeId(hecoChainId, ZERO_ADDRESS);

    this.debridgeWethId = await this.debridgeETH.getDebridgeId(ethChainId, this.wethETH.address);

    this.debridgeWethBSCId = await this.debridgeETH.getDebridgeId(bscChainId, this.wethBSC.address);

    this.debridgeWethHECOId = await this.debridgeETH.getDebridgeId(
      hecoChainId,
      this.wethHECO.address
    );

    const DEBRIDGE_GATE_ROLE = await this.callProxy.DEBRIDGE_GATE_ROLE();
    await this.callProxy.grantRole(DEBRIDGE_GATE_ROLE, this.debridgeETH.address);
    await this.callProxy.grantRole(DEBRIDGE_GATE_ROLE, this.debridgeBSC.address);
    await this.callProxy.grantRole(DEBRIDGE_GATE_ROLE, this.debridgeHECO.address);

    this.non_evm_receivers = [
      // SOL
      web3.utils.utf8ToHex('CuieVDEDtLo7FypA9SbLM9saXFdb1dsshEkyErMqkRQq'),
      // BTC
      web3.utils.utf8ToHex('qrg6smtqa4swuj4lk5v0x5m2hyanr8hgm5s68ztfdv'),
      // BTC long
      web3.utils.utf8ToHex('bc1qgdjqv0av3q56jvd82tkdjpy7gdp9ut8tlqmgrpmv24sq90ecnvqqjwvw97'),
    ]

  });
  context("Configure contracts", () => {
    it("Check init contract params", async function () {
      //TODO: check that correct binding in constructor
      assert.equal(
        this.uniswapFactoryETH.address.toString(),
        await this.feeProxyETH.uniswapFactory()
      );
      assert.equal(
        this.uniswapFactoryBSC.address.toString(),
        await this.feeProxyBSC.uniswapFactory()
      );
      assert.equal(
        this.uniswapFactoryHECO.address.toString(),
        await this.feeProxyHECO.uniswapFactory()
      );

      assert.equal(ZERO_ADDRESS, await this.debridgeETH.confirmationAggregator());
      assert.equal(
        this.confirmationAggregatorBSC.address,
        await this.debridgeBSC.confirmationAggregator()
      );
      assert.equal(
        this.confirmationAggregatorHECO.address,
        await this.debridgeHECO.confirmationAggregator()
      );

      assert.equal(ZERO_ADDRESS, await this.feeProxyETH.debridgeGate());
      assert.equal(ZERO_ADDRESS, await this.feeProxyBSC.debridgeGate());
      assert.equal(ZERO_ADDRESS, await this.feeProxyHECO.debridgeGate());

      assert.equal(this.feeProxyETH.address, await this.debridgeETH.feeProxy());
      assert.equal(this.feeProxyBSC.address, await this.debridgeBSC.feeProxy());
      assert.equal(this.feeProxyHECO.address, await this.debridgeHECO.feeProxy());

      // assert.equal(treasury, await this.debridgeETH.treasury());
      // assert.equal(treasury, await this.debridgeBSC.treasury());
      // assert.equal(treasury, await this.debridgeHECO.treasury());

      assert.equal(this.defiControllerETH.address, await this.debridgeETH.defiController());
      assert.equal(ZERO_ADDRESS, await this.debridgeBSC.defiController());
      assert.equal(ZERO_ADDRESS, await this.debridgeHECO.defiController());

      assert.equal(this.wethETH.address, await this.debridgeETH.weth());
      assert.equal(this.wethBSC.address, await this.debridgeBSC.weth());
      assert.equal(this.wethHECO.address, await this.debridgeHECO.weth());
    });

    it("Initialize oracles", async function () {
      let oracleAddresses = this.initialOracles.map(i => i.address);
      let required = this.initialOracles.map(i => false);

      await this.confirmationAggregatorBSC
        .connect(aliceAccount)
        .addOracles(oracleAddresses, required);
      await this.confirmationAggregatorHECO
        .connect(aliceAccount)
        .addOracles(oracleAddresses, required);

      // Alice is required oracle
      await this.confirmationAggregatorBSC
        .connect(aliceAccount)
        .addOracles([alice], [true]);
      await this.confirmationAggregatorHECO
        .connect(aliceAccount)
        .addOracles([alice], [true]);

      await this.signatureVerifierETH
        .connect(aliceAccount)
        .addOracles(oracleAddresses, required);

      // Alice is required oracle
      await this.signatureVerifierETH
        .connect(aliceAccount)
        .addOracles([alice], [true]);

      //TODO: check that we added oracles
      assert.equal(await this.confirmationAggregatorBSC.requiredOraclesCount(), 1);
      // assert.equal(
      //   (await this.confirmationAggregatorBSC.oracleAddresses()).length,
      //   this.initialOracles.length + 1
      // );
      assert.equal(await this.confirmationAggregatorHECO.requiredOraclesCount(), 1);
      // assert.equal(
      //   (await this.confirmationAggregatorHECO.oracleAddresses()).length,
      //   this.initialOracles.length + 1
      // );

      assert.equal(await this.signatureVerifierETH.requiredOraclesCount(), 1);
      // assert.equal(
      //   (await this.signatureVerifierETH.oracleAddresses()).length,
      //   this.initialOracles.length + 1
      // );
    });

    it("Update fixed fee for WETH", async function () {
      const wethDebridgeId = await this.debridgeETH.getDebridgeId(ethChainId, this.wethETH.address);
      const bscWethDebridgeId = await this.debridgeETH.getDebridgeId(
        bscChainId,
        this.wethBSC.address
      );
      const hecoWethDebridgeId = await this.debridgeETH.getDebridgeId(
        hecoChainId,
        this.wethHECO.address
      );
      //   function updateAssetFixedFees(
      //     bytes32 _debridgeId,
      //     uint256[] memory _supportedChainIds,
      //     uint256[] memory _assetFeesInfo
      // )
      await this.debridgeETH.updateAssetFixedFees(
        wethDebridgeId,
        [bscChainId, hecoChainId],
        [fixedNativeFeeBNB, fixedNativeFeeHT]
      );

      await this.debridgeBSC.updateAssetFixedFees(
        bscWethDebridgeId,
        [ethChainId, hecoChainId],
        [fixedNativeFeeETH, fixedNativeFeeHT]
      );

      await this.debridgeHECO.updateAssetFixedFees(
        wethDebridgeId,
        [ethChainId, bscChainId],
        [fixedNativeFeeHT, fixedNativeFeeBNB]
      );

      //TODO: check that we added oracles
    });
  });

  context("Test setting configurations by different users", () => {
    it("should set aggregator if called by the admin", async function () {
      let testAddress = "0x765bDC94443b2D87543ee6BdDEE2208343C8C07A";
      await this.debridgeETH.setAggregator(testAddress);
      assert.equal(testAddress, await this.debridgeETH.confirmationAggregator());
      //Return to ZERO_ADDRESS
      await this.debridgeETH.setAggregator(ZERO_ADDRESS);
      assert.equal(ZERO_ADDRESS, await this.debridgeETH.confirmationAggregator());
    });

    it("should set debridgeGate to fee proxy if called by the admin", async function () {
      await this.feeProxyETH.setDebridgeGate(this.debridgeETH.address.toString());
      await this.feeProxyBSC.setDebridgeGate(this.debridgeBSC.address.toString());
      await this.feeProxyHECO.setDebridgeGate(this.debridgeHECO.address.toString());
      assert.equal(this.debridgeETH.address.toString(), await this.feeProxyETH.debridgeGate());
      assert.equal(this.debridgeBSC.address.toString(), await this.feeProxyBSC.debridgeGate());
      assert.equal(this.debridgeHECO.address.toString(), await this.feeProxyHECO.debridgeGate());
    });
    it("should set fee proxy if called by the admin", async function () {
      let testAddress = "0x765bDC94443b2D87543ee6BdDEE2208343C8C07A";
      await this.debridgeETH.setFeeProxy(testAddress);
      assert.equal(testAddress, await this.debridgeETH.feeProxy());
      //restore back
      await this.debridgeETH.setFeeProxy(this.feeProxyETH.address);
      assert.equal(this.feeProxyETH.address, await this.debridgeETH.feeProxy());
    });

    it("should set defi controller if called by the admin", async function () {
      let testAddress = "0x765bDC94443b2D87543ee6BdDEE2208343C8C07A";
      await this.debridgeBSC.setDefiController(testAddress);
      assert.equal(testAddress, await this.debridgeBSC.defiController());
      //restore back
      await this.debridgeBSC.setDefiController(ZERO_ADDRESS);
      assert.equal(ZERO_ADDRESS, await this.debridgeBSC.defiController());
    });

    // setWeth removed from contract
    // it("should set weth if called by the admin", async function() {
    //   let testAddress = "0x765bDC94443b2D87543ee6BdDEE2208343C8C07A";
    //   await this.debridgeETH.setWeth(testAddress);
    //   assert.equal(testAddress, await this.debridgeETH.weth());
    //   //restore back
    //   await this.debridgeETH.setWeth(this.wethETH.address);
    //   assert.equal(this.wethETH.address, await this.debridgeETH.weth());
    // });

    it("should reject setting aggregator if called by the non-admin", async function () {
      await expectRevert(
        this.debridgeETH.connect(bobAccount).setAggregator(ZERO_ADDRESS),
        "AdminBadRole()"
      );
    });

    it("should reject setting fee proxy if called by the non-admin", async function () {
      await expectRevert(
        this.debridgeETH.connect(bobAccount).setFeeProxy(ZERO_ADDRESS),
        "AdminBadRole()"
      );
    });

    it("should reject setting defi controller if called by the non-admin", async function () {
      await expectRevert(
        this.debridgeETH.connect(bobAccount).setDefiController(ZERO_ADDRESS),
        "AdminBadRole()"
      );
    });

    // setWeth removed from contract
    // it("should reject setting weth if called by the non-admin", async function() {
    //   await expectRevert(
    //     this.debridgeETH.connect(bobAccount).setWeth(ZERO_ADDRESS),
    //     "onlyAdmin: AdminBadRole()"
    //   );
    // });
  });

  context("Test managing assets", () => {
    before(async function () {
      currentChainId = await this.debridgeETH.chainId();
      const newSupply = toWei("100");
      await this.linkToken.mint(alice, newSupply, {
        from: alice,
      });
      await this.dbrToken.mint(alice, newSupply, {
        from: alice,
      });
    });

    it("should revert deploying new asset without confirm", async function() {
      await expectRevert(
        this.debridgeBSC.deployNewAsset(this.wethETH.address, ethChainId, "Wrapped ETH", "deETH", 18, []),
        "AssetNotConfirmed()");
      await expectRevert(
        this.debridgeBSC.deployNewAsset(this.wethETH.address, hecoChainId, "Wrapped HT", "deHT", 18, []),
        "AssetNotConfirmed()");
      await expectRevert(
        this.debridgeHECO.deployNewAsset(this.wethETH.address, ethChainId, "Wrapped ETH", "deETH", 18, []),
        "AssetNotConfirmed()");
      await expectRevert(
        this.debridgeHECO.deployNewAsset(this.cakeToken.address, bscChainId, "PancakeSwap Token", "Cake", 18, []),
        "AssetNotConfirmed()");
      await expectRevert(
        this.debridgeHECO.deployNewAsset(this.wethBSC.address, bscChainId, "Wrapped BNB", "deBNB", 18, []),
        "AssetNotConfirmed()");
    });

    it("should confirm new asset if called by the oracles", async function () {
      const tokenAddress = this.linkToken.address;
      const chainId = ethChainId;
      const maxAmount = toWei("1000000");
      const amountThreshold = toWei("10");
      const name = await this.linkToken.name();
      const symbol = await this.linkToken.symbol();
      const decimals = (await this.linkToken.decimals()).toString();
      const debridgeId = await this.confirmationAggregatorBSC.getDebridgeId(chainId, tokenAddress);
      for (let oracle of this.initialOracles) {
        await this.confirmationAggregatorBSC
          .connect(oracle.account)
          .confirmNewAsset(tokenAddress, chainId, name, symbol, decimals);
      }

      const deployId = await this.confirmationAggregatorBSC.getDeployId(
        debridgeId,
        name,
        symbol,
        decimals
      );
      //Check that new assets is confirmed
      assert.equal(deployId, await this.confirmationAggregatorBSC.confirmedDeployInfo(debridgeId));
      await this.debridgeBSC.updateAsset(debridgeId, maxAmount, minReservesBps, amountThreshold);
      const debridge = await this.debridgeBSC.getDebridge(debridgeId);
      const debridgeFeeInfo = await this.debridgeBSC.getDebridgeFeeInfo(debridgeId);
      assert.equal(debridge.maxAmount.toString(), maxAmount);
      assert.equal(debridgeFeeInfo.collectedFees.toString(), "0");
      assert.equal(debridge.balance.toString(), "0");
      assert.equal(debridge.minReservesBps.toString(), minReservesBps);

      assert.equal(await this.debridgeBSC.getAmountThreshold(debridgeId), amountThreshold);

      for (let oracle of this.initialOracles) {
        await this.confirmationAggregatorBSC
          .connect(oracle.account)
          .confirmNewAsset(this.wethETH.address, ethChainId, "Wrapped ETH", "deETH", 18);
        await this.confirmationAggregatorHECO
          .connect(oracle.account)
          .confirmNewAsset(this.wethETH.address, ethChainId, "Wrapped ETH", "deETH", 18);
        await this.confirmationAggregatorBSC
          .connect(oracle.account)
          .confirmNewAsset(this.wethETH.address, hecoChainId, "Wrapped HT", "deHT", 18);
        await this.confirmationAggregatorHECO
          .connect(oracle.account)
          .confirmNewAsset(this.cakeToken.address, bscChainId, "PancakeSwap Token", "Cake", 18);
        await this.confirmationAggregatorHECO
          .connect(oracle.account)
          .confirmNewAsset(this.wethBSC.address, bscChainId, "Wrapped BNB", "deBNB", 18);
      }

      // Deploy tokens
      await this.debridgeBSC.deployNewAsset(tokenAddress, chainId, name, symbol, decimals, []);
      await this.debridgeBSC.deployNewAsset(this.wethETH.address, ethChainId, "Wrapped ETH", "deETH", 18, []);
      await this.debridgeBSC.deployNewAsset(this.wethETH.address, hecoChainId, "Wrapped HT", "deHT", 18, []);

      await this.debridgeHECO.deployNewAsset(this.wethETH.address, ethChainId, "Wrapped ETH", "deETH", 18, []);
      await this.debridgeHECO.deployNewAsset(this.cakeToken.address, bscChainId, "PancakeSwap Token", "Cake", 18, []);
      await this.debridgeHECO.deployNewAsset(this.wethBSC.address, bscChainId, "Wrapped BNB", "deBNB", 18, []);

    });
  });

  //TODO: ADDDDD
  //it("should reject add external asset without DSRM confirmation", async function() {
  //  const tokenAddress = "0x5A0b54D5dc17e0AadC383d2db43B0a0D3E029c4c";
  //  const chainId = 56;
  //  const name = "SPARK";
  //  const symbol = "SPARK Dollar";
  //  const decimals = 18;

  //  //start from 1 (skipped alice)
  //  for (let i = 1; i < this.initialOracles.length; i++) {
  //    this.confirmationAggregator.confirmNewAsset(tokenAddress, chainId, name, symbol, decimals, {
  //      from: this.initialOracles[i],
  //    })
  //  }

  //  //TODO: need to deploy assets by debridge gate
  //  await expectRevert(
  //      this.confirmationAggregator.confirmNewAsset(tokenAddress, chainId, name, symbol, decimals, signatures, {
  //      from: alice,
  //    }),
  //    "Not confirmed by required oracles"
  //  );
  //});

  //it("should reject add external asset without -1 confirmation", async function() {
  //  const tokenAddress = "0x5A0b54D5dc17e0AadC383d2db43B0a0D3E029c4c";
  //  const chainId = 56;
  //  const name = "MUSD";
  //  const symbol = "Magic Dollar";
  //  const decimals = 18;

  //  for (let i = 1; i < this.initialOracles.length; i++) {
  //    this.confirmationAggregator.confirmNewAsset(tokenAddress, chainId, name, symbol, decimals, {
  //      from: this.initialOracles[i],
  //    })
  //  }

  //  //TODO: need to deploy assets by debridge gate
  //  await expectRevert(
  //      this.signatureVerifier.confirmNewAsset(tokenAddress, chainId, name, symbol, decimals, signatures, {
  //      from: alice,
  //    }),
  //    "not confirmed"
  //  );
  //});

  // it("should update excessConfirmations if called by the admin", async function() {
  //   let newExcessConfirmations = 9;
  //   await this.debridgeETH.updateExcessConfirmations(
  //     newExcessConfirmations,
  //     {
  //       from: alice,
  //     }
  //   );
  //   assert.equal(await this.debridgeETH.excessConfirmations(), newExcessConfirmations);
  // });

  discountsValues.forEach(discount => {
    context(`Test send method from ETH to BSC. discount: ${(discount * 100) / BPS}%`, () => {
      it(`set discount ${(discount * 100) / BPS}% fee for customer alice`, async function () {
        await this.debridgeETH.updateFeeDiscount(alice, discount, discount);
        const discountFromContract = await this.debridgeETH.feeDiscount(alice);
        expect(discount).to.equal(discountFromContract.discountTransferBps);
        expect(discount).to.equal(discountFromContract.discountFixBps);
      });

      it("should send native tokens", async function () {
        const tokenAddress = ZERO_ADDRESS;
        const chainId = await this.debridgeETH.chainId();
        const receiver = bob;
        const amount = toBN(toWei("10"));
        const chainIdTo = bscChainId;
        const debridgeId = await this.debridgeETH.getDebridgeId(chainId, tokenAddress);

        const balance = toBN(await this.wethETH.balanceOf(this.debridgeETH.address));
        const debridgeFeeInfo = await this.debridgeETH.getDebridgeFeeInfo(this.debridgeWethId);
        const debridge = await this.debridgeETH.getDebridge(debridgeId);
        const supportedChainInfo = await this.debridgeETH.getChainSupport(chainIdTo);
        let feesWithFix = toBN(supportedChainInfo.transferFeeBps)
          .mul(amount)
          .div(BPS)
          .add(toBN(supportedChainInfo.fixedNativeFee));
        feesWithFix = toBN(feesWithFix).sub(toBN(feesWithFix).mul(discount).div(BPS));

        let sendTx = await this.debridgeETH.send(
          tokenAddress,
          receiver,
          amount,
          chainIdTo,
          [],
          false,
          referralCode,
          [],
          {
            value: amount,
            from: alice,
          }
        );

        let receipt = await sendTx.wait();
        let sentEvent = receipt.events.find((x) => {
          return x.event == "Sent";
        });
        sentEvents.push(sentEvent);

        const newBalance = toBN(await this.wethETH.balanceOf(this.debridgeETH.address));
        const newDebridgeFeeInfo = await this.debridgeETH.getDebridgeFeeInfo(this.debridgeWethId);
        const newDebridgeInfo = await this.debridgeETH.getDebridge(debridgeId);
        assert.equal(balance.add(amount).toString(), newBalance.toString());
        assert.equal(
          debridgeFeeInfo.collectedFees.add(feesWithFix).toString(),
          newDebridgeFeeInfo.collectedFees.toString()
        );

        //TODO: check that balance was increased
        // assert.equal(
        //   debridge.balance
        //     .add(amount)  - fee%
        //     .toString(),
        //     newDebridgeInfo.balance.toString()
        // );
      });

      it("should send ERC20 tokens without permit", async function () {
        const tokenAddress = this.linkToken.address;
        const chainId = await this.debridgeETH.chainId();
        const receiver = bob;
        const amount = toBN(toWei("100"));
        const chainIdTo = bscChainId;
        await this.linkToken.mint(alice, amount, {
          from: alice,
        });
        await this.linkToken.approve(this.debridgeETH.address, amount, {
          from: alice,
        });
        const debridgeId = await this.debridgeETH.getDebridgeId(chainId, tokenAddress);

        const balance = toBN(await this.linkToken.balanceOf(this.debridgeETH.address));
        const debridgeFeeInfo = await this.debridgeETH.getDebridgeFeeInfo(debridgeId);
        const supportedChainInfo = await this.debridgeETH.getChainSupport(chainIdTo);
        const nativeDebridgeFeeInfo = await this.debridgeETH.getDebridgeFeeInfo(
          this.nativeDebridgeIdETH
        );
        let fees = toBN(supportedChainInfo.transferFeeBps).mul(amount).div(BPS);
        fees = toBN(fees).sub(toBN(fees).mul(discount).div(BPS));
        let sendTx = await this.debridgeETH.send(
          tokenAddress,
          receiver,
          amount,
          chainIdTo,
          [],
          false,
          referralCode,
          [],
          {
            value: supportedChainInfo.fixedNativeFee,
            from: alice,
          }
        );

        let receipt = await sendTx.wait();
        let sentEvent = receipt.events.find((x) => {
          return x.event == "Sent";
        });
        sentEvents.push(sentEvent);

        const newNativeDebridgeFeeInfo = await this.debridgeETH.getDebridgeFeeInfo(
          this.nativeDebridgeIdETH
        );
        const newBalance = toBN(await this.linkToken.balanceOf(this.debridgeETH.address));
        const newDebridgeFeeInfo = await this.debridgeETH.getDebridgeFeeInfo(debridgeId);
        assert.equal(balance.add(amount).toString(), newBalance.toString());
        assert.equal(
          debridgeFeeInfo.collectedFees.add(fees).toString(),
          newDebridgeFeeInfo.collectedFees.toString()
        );
        assert.equal(
          nativeDebridgeFeeInfo.collectedFees
            .add(toBN(supportedChainInfo.fixedNativeFee))
            .toString(),
          newNativeDebridgeFeeInfo.collectedFees.toString()
        );

        //TODO: check that balance was increased
        // assert.equal(
        //   debridge.balance
        //     .add(amount) - fee%
        //     .toString(),
        //     newDebridgeInfo.balance.toString()
        // );
      });

      it("should send ERC20 tokens with permit", async function () {
        const tokenAddress = this.linkToken.address;
        const chainId = await this.debridgeETH.chainId();
        const receiver = bob;
        const amount = toBN(toWei("100"));
        const chainIdTo = bscChainId;
        await this.linkToken.mint(alice, amount, {
          from: alice,
        });
        // await this.linkToken.approve(this.debridgeETH.address, amount, {
        //   from: alice,
        // });
        const debridgeId = await this.debridgeETH.getDebridgeId(chainId, tokenAddress);

        const balance = toBN(await this.linkToken.balanceOf(this.debridgeETH.address));
        const debridgeFeeInfo = await this.debridgeETH.getDebridgeFeeInfo(debridgeId);
        const supportedChainInfo = await this.debridgeETH.getChainSupport(chainIdTo);
        const nativeDebridgeFeeInfo = await this.debridgeETH.getDebridgeFeeInfo(
          this.nativeDebridgeIdETH
        );
        let fees = toBN(supportedChainInfo.transferFeeBps).mul(amount).div(BPS);
        fees = toBN(fees).sub(toBN(fees).mul(discount).div(BPS));

        const permit = await permitWithDeadline(
          this.linkToken,
          alice,
          this.debridgeETH.address,
          amount,
          toBN(MAX_UINT256),
          alicePrivKey,
        );

        let sendTx = await this.debridgeETH.send(
          tokenAddress,
          receiver,
          amount,
          chainIdTo,
          permit,
          false,
          referralCode,
          [],
          {
            value: supportedChainInfo.fixedNativeFee,
            from: alice,
          }
        );

        let receipt = await sendTx.wait();
        let sentEvent = receipt.events.find((x) => {
          return x.event == "Sent";
        });
        sentEvents.push(sentEvent);

        const newNativeDebridgeFeeInfo = await this.debridgeETH.getDebridgeFeeInfo(
          this.nativeDebridgeIdETH
        );
        const newBalance = toBN(await this.linkToken.balanceOf(this.debridgeETH.address));
        const newDebridgeFeeInfo = await this.debridgeETH.getDebridgeFeeInfo(debridgeId);
        assert.equal(balance.add(amount).toString(), newBalance.toString());
        assert.equal(
          debridgeFeeInfo.collectedFees.add(fees).toString(),
          newDebridgeFeeInfo.collectedFees.toString()
        );
        assert.equal(
          nativeDebridgeFeeInfo.collectedFees
            .add(toBN(supportedChainInfo.fixedNativeFee))
            .toString(),
          newNativeDebridgeFeeInfo.collectedFees.toString()
        );

        //TODO: check that balance was increased
        // assert.equal(
        //   debridge.balance
        //     .add(amount) - fee%
        //     .toString(),
        //     newDebridgeInfo.balance.toString()
        // );
      });

      it("should reject sending too mismatched amount of native tokens", async function () {
        const tokenAddress = ZERO_ADDRESS;
        const receiver = bob;
        const amount = toBN(toWei("1"));
        const chainIdTo = bscChainId;
        await expectRevert(
          this.debridgeETH.send(
            tokenAddress,
            receiver,
            amount,
            chainIdTo,
            [],
            false,
            referralCode,
            [],
            {
              value: toWei("0.1"),
              from: alice,
            }),
          "AmountMismatch()"
        );
      });

      it("should reject sending tokens to unsupported chain", async function () {
        const tokenAddress = ZERO_ADDRESS;
        const receiver = bob;
        const amount = toBN(toWei("1"));
        const chainIdTo = 9999;
        await expectRevert(
          this.debridgeETH.send(
            tokenAddress,
            receiver,
            amount,
            chainIdTo,
            [],
            false,
            referralCode,
            [],
            {
              value: amount,
              from: alice,
            }),
          "WrongTargedChain()"
        );
      });

      it("should support non EVM receiver parameter", async function () {
        const amount = toBN(toWei("1"));
        for (const receiver of this.non_evm_receivers) {
          const tx = await this.debridgeETH.send(
            ZERO_ADDRESS,
            receiver,
            amount,
            bscChainId,
            [],
            false,
            referralCode,
            [],
            {
              value: amount,
              from: alice,
            }
          );
          let receipt = await tx.wait();
          let event = receipt.events.find((x) => x.event == "Sent");
          assert.equal(event.args.receiver, receiver);
        }
      });
    });
  });

  context("Test mint method (BSC network)", () => {
    before(async function () {
      this.debridgeWethId = await this.debridgeETH.getDebridgeId(ethChainId, this.wethETH.address);
      this.nativeSubmission = sentEvents.find((x) => {
        return x.args.debridgeId == this.debridgeWethId;
      });
      this.nativeSubmissionId = this.nativeSubmission.args.submissionId;

      this.linkSubmission = sentEvents.find((x) => {
        return x.args.debridgeId == this.linkDebridgeId;
      });
      this.linkSubmissionId = this.linkSubmission.args.submissionId;
    });
    it("Oracles confirm transfers (without required oracle)", async function () {
      for (let sentEvent of sentEvents) {
        for (let oracle of this.initialOracles) {
          await this.confirmationAggregatorBSC
            .connect(oracle.account)
            .submit(sentEvent.args.submissionId);
        }
      }
    });
    it("check confirmation without required oracle", async function () {
      let submissionInfo = await this.confirmationAggregatorBSC.getSubmissionInfo(
        this.nativeSubmissionId
      );
      let submissionConfirmations = await this.confirmationAggregatorBSC.getSubmissionConfirmations(
        this.nativeSubmissionId
      );

      assert.equal(submissionInfo.confirmations, this.initialOracles.length);
      assert.equal(submissionInfo.requiredConfirmations, 0);
      assert.equal(submissionInfo.isConfirmed, false);

      assert.equal(this.initialOracles.length, submissionConfirmations[0]);
      assert.equal(false, submissionConfirmations[1]);
    });

    it("should reject native token without confirmation from required oracle", async function () {
      await expectRevert(
        this.debridgeBSC.mint(
          this.debridgeWethId,
          ethChainId,
          this.nativeSubmission.args.receiver,
          this.nativeSubmission.args.amount,
          this.nativeSubmission.args.nonce,
          [],
          [],
          {
            from: alice,
          }
        ),
        "SubmissionNotConfirmed()"
      );
    });

    it("confirm by required oracle", async function () {
      await this.confirmationAggregatorBSC
        .connect(aliceAccount)
        .submit(this.nativeSubmissionId);

      await this.confirmationAggregatorBSC
        .connect(aliceAccount)
        .submit(this.linkSubmissionId);
    });

    it("check confirmations", async function () {
      const submissionInfo = await this.confirmationAggregatorBSC.getSubmissionInfo(
        this.nativeSubmissionId
      );
      // struct SubmissionInfo {
      //   uint256 block; // confirmation block
      //   uint256 confirmations; // received confirmations count
      //   uint256 requiredConfirmations; // required oracles (DSRM) received confirmations count
      //   bool isConfirmed; // is confirmed submission (user can claim)
      //   mapping(address => bool) hasVerified; // verifier => has already voted
      // }
      assert.equal(submissionInfo.confirmations, this.initialOracles.length + 1);
      assert.equal(submissionInfo.requiredConfirmations, 1);
      assert.equal(submissionInfo.isConfirmed, true);
    });

    //TODO: should reject exceed amount
    // it("should reject exceed amount", async function() {

    //   const debridgeId = await this.debridgeETH.getDebridgeId(
    //     chainId,
    //     tokenAddress
    //   );
    //   await expectRevert(
    //     this.debridgeETH.mint(
    //       debridgeId,
    //       chainId,
    //       receiver,
    //       amount,
    //       nonce,
    //       [],
    //       {
    //         from: alice,
    //       }
    //     ),
    //     "amount not confirmed"
    //   );
    // });

    it("update reduce ExcessConfirmations if called by the admin", async function () {
      let newExcessConfirmations = 3;
      await this.debridgeBSC.updateExcessConfirmations(newExcessConfirmations, {
        from: alice,
      });
      assert.equal(await this.debridgeBSC.excessConfirmations(), newExcessConfirmations);
    });

    it("should reject when the submission is blocked", async function () {
      await this.debridgeBSC.blockSubmission([this.nativeSubmissionId], true, {
        from: alice,
      });
      assert.equal(await this.debridgeBSC.isBlockedSubmission(this.nativeSubmissionId), true);
      await expectRevert(
        this.debridgeBSC.mint(
          this.debridgeWethId,
          ethChainId,
          this.nativeSubmission.args.receiver,
          this.nativeSubmission.args.amount,
          this.nativeSubmission.args.nonce,
          [],
          [],
          {
            from: alice,
          }
        ),
        "SubmissionBlocked()"
      );
    });

    it("should unblock the submission by admin", async function () {
      await this.debridgeBSC.blockSubmission([this.nativeSubmissionId], false, {
        from: alice,
      });
      assert.equal(await this.debridgeBSC.isBlockedSubmission(this.nativeSubmissionId), false);
    });

    it("should mint (deETH) when the submission is approved", async function () {
      const balance = toBN("0");
      const receiver = this.nativeSubmission.args.receiver;

      //   function mint(
      //     address _tokenAddress,
      //     uint256 _chainId,
      //     uint256 _chainIdFrom,
      //     address _receiver,
      //     uint256 _amount,
      //     uint256 _nonce,
      //     bytes[] calldata _signatures
      // )

      // console.log("nativeDebridgeId: "+await this.debridgeBSC.nativeDebridgeId());
      // console.log("getDebridgeId(ethChainId, ZERO_ADDRESS): "+await this.debridgeBSC.getDebridgeId(ethChainId, ZERO_ADDRESS));
      // console.log("this.nativeETHDebridgeId: "+ nativeETHDebridgeId);
      // console.log(await this.debridgeBSC.getDebridge(nativeETHDebridgeId));

      await this.debridgeBSC.mint(
        this.debridgeWethId,
        ethChainId,
        receiver,
        this.nativeSubmission.args.amount,
        this.nativeSubmission.args.nonce,
        [],
        [],
        {
          from: alice,
        }
      );
      const debridgeInfo = await this.debridgeBSC.getDebridge(this.debridgeWethId);
      const deToken = await DeToken.at(debridgeInfo.tokenAddress);
      const newBalance = toBN(await deToken.balanceOf(receiver));

      const submissionId = await this.debridgeBSC.getSubmissionId(
        this.debridgeWethId,
        ethChainId,
        bscChainId,
        this.nativeSubmission.args.amount,
        receiver,
        this.nativeSubmission.args.nonce
      );
      const isSubmissionUsed = await this.debridgeBSC.isSubmissionUsed(submissionId);
      assert.equal(
        balance.add(this.nativeSubmission.args.amount).toString(),
        newBalance.toString()
      );
      assert.ok(isSubmissionUsed);

      const nativeTokenInfo = await this.debridgeBSC.getNativeInfo(debridgeInfo.tokenAddress);
      assert.equal(ethChainId.toString(), nativeTokenInfo.chainId.toString());
      assert.equal(this.wethETH.address.toLowerCase(), nativeTokenInfo.nativeAddress.toString());
    });

    it("should mint (deLink) when the submission is approved ", async function () {
      const balance = toBN("0");

      //   function mint(
      //     address _tokenAddress,
      //     uint256 _chainId,
      //     uint256 _chainIdFrom,
      //     address _receiver,
      //     uint256 _amount,
      //     uint256 _nonce,
      //     bytes[] calldata _signatures
      // )

      await this.debridgeBSC.mint(
        this.linkDebridgeId,
        ethChainId,
        this.linkSubmission.args.receiver,
        this.linkSubmission.args.amount,
        this.linkSubmission.args.nonce,
        [],
        [],
        {
          from: alice,
        }
      );
      const debridgeInfo = await this.debridgeBSC.getDebridge(this.linkDebridgeId);
      const deToken = await DeToken.at(debridgeInfo.tokenAddress);
      const newBalance = toBN(await deToken.balanceOf(this.linkSubmission.args.receiver));
      const submissionId = await this.debridgeBSC.getSubmissionId(
        this.linkDebridgeId,
        ethChainId,
        bscChainId,
        this.linkSubmission.args.amount,
        this.linkSubmission.args.receiver,
        this.linkSubmission.args.nonce
      );
      const isSubmissionUsed = await this.debridgeBSC.isSubmissionUsed(submissionId);
      assert.equal(balance.add(this.linkSubmission.args.amount).toString(), newBalance.toString());
      assert.ok(isSubmissionUsed);

      const nativeTokenInfo = await this.debridgeBSC.getNativeInfo(debridgeInfo.tokenAddress);
      assert.equal(ethChainId.toString(), nativeTokenInfo.chainId.toString());
      assert.equal(this.linkToken.address.toLowerCase(), nativeTokenInfo.nativeAddress.toString());
    });

    it("should reject minting with unconfirmed submission", async function () {
      const wrongNonce = 4;
      await expectRevert(
        this.debridgeBSC.mint(
          this.debridgeWethId,
          ethChainId,
          this.nativeSubmission.args.receiver,
          this.nativeSubmission.args.amount,
          wrongNonce,
          [],
          [],
          {
            from: alice,
          }
        ),
        "SubmissionNotConfirmed()"
      );
    });

    it("should reject minting twice", async function () {
      await expectRevert(
        this.debridgeBSC.mint(
          this.debridgeWethId,
          ethChainId,
          this.nativeSubmission.args.receiver,
          this.nativeSubmission.args.amount,
          this.nativeSubmission.args.nonce,
          [],
          [],
          {
            from: alice,
          }
        ),
        "SubmissionUsed"
      );
    });
  });

  discountsValues.forEach(discount => {
    context(`Test burn method (BSC network) discount: ${(discount * 100) / BPS}%`, () => {
      before(async function () {});

      it(`set discount ${(discount * 100) / BPS}% fee for customer bob`, async function () {
        await this.debridgeBSC.updateFeeDiscount(bob, discount, discount);
        const discountFromContract = await this.debridgeBSC.feeDiscount(bob);
        expect(discount).to.equal(discountFromContract.discountTransferBps);
        expect(discount).to.equal(discountFromContract.discountFixBps);
      });

      it("should burning (deETH, deLink) when the amount is suficient", async function () {
        let debridgeIds = [this.debridgeWethId, this.linkDebridgeId];
        for (let debridgeId of debridgeIds) {
          const chainIdTo = ethChainId;
          const receiver = bob;
          const amount = toBN(toWei("1"));
          const debridgeInfo = await this.debridgeBSC.getDebridge(debridgeId);
          const debridgeFeeInfo = await this.debridgeBSC.getDebridgeFeeInfo(debridgeId);
          const deToken = await DeToken.at(debridgeInfo.tokenAddress);
          const balance = toBN(await deToken.balanceOf(bob));
          const supportedChainInfo = await this.debridgeBSC.getChainSupport(chainIdTo);
          const permitParameter = await permitWithDeadline(
            deToken,
            bob,
            this.debridgeBSC.address,
            amount,
            toBN(MAX_UINT256),
            bobPrivKey
          );
          const nativeDebridgeFeeInfo = await this.debridgeBSC.getDebridgeFeeInfo(
            nativeBSCDebridgeId
          );
          let fixedNativeFeeWithDiscount = supportedChainInfo.fixedNativeFee;
          fixedNativeFeeWithDiscount = toBN(fixedNativeFeeWithDiscount).sub(
            toBN(fixedNativeFeeWithDiscount).mul(discount).div(BPS)
          );
          let burnTx = await this.debridgeBSC.connect(bobAccount).burn(
            debridgeId,
            receiver,
            amount,
            chainIdTo,
            permitParameter,
            false,
            referralCode,
            [],
            {
              value: fixedNativeFeeWithDiscount,
            }
          );

          let receipt = await burnTx.wait();
          let burnEvent = receipt.events.find((x) => {
            return x.event == "Burnt";
          });
          burnEvents.push(burnEvent);

          const newNativeDebridgeFeeInfo = await this.debridgeBSC.getDebridgeFeeInfo(
            nativeBSCDebridgeId
          );
          const newBalance = toBN(await deToken.balanceOf(bob));
          assert.equal(balance.sub(amount).toString(), newBalance.toString());
          const newDebridgeFeeInfo = await this.debridgeBSC.getDebridgeFeeInfo(debridgeId);
          let fees = toBN(supportedChainInfo.transferFeeBps).mul(amount).div(BPS);
          fees = toBN(fees).sub(toBN(fees).mul(discount).div(BPS));

          assert.equal(
            debridgeFeeInfo.collectedFees.add(fees).toString(),
            newDebridgeFeeInfo.collectedFees.toString()
          );
          assert.equal(
            nativeDebridgeFeeInfo.collectedFees.add(fixedNativeFeeWithDiscount).toString(),
            newNativeDebridgeFeeInfo.collectedFees.toString()
          );
        }
      });

      it("should reject burning from current chain", async function () {
        const receiver = bob;
        const amount = toBN(toWei("1"));
        await expectRevert(
          this.debridgeETH.burn(
            this.debridgeWethId,
            receiver,
            amount,
            ethChainId,
            [],
            false,
            referralCode,
            [],
            {
              from: alice,
            }
          ),
          "WrongChain()"
        );
      });

      it("should support non EVM receiver parameter", async function () {
        const amount = toBN(toWei("0.1"));
        const debridgeId = this.debridgeWethId;
        const debridgeInfo = await this.debridgeBSC.getDebridge(debridgeId);
        const deToken = await DeToken.at(debridgeInfo.tokenAddress);
        const supportedChainInfo = await this.debridgeBSC.getChainSupport(ethChainId);
        let fixedNativeFeeWithDiscount = supportedChainInfo.fixedNativeFee;
        fixedNativeFeeWithDiscount = toBN(fixedNativeFeeWithDiscount).sub(
          toBN(fixedNativeFeeWithDiscount).mul(discount).div(BPS)
        );
        for (const receiver of this.non_evm_receivers) {
          const permitParameter = await permitWithDeadline(
            deToken,
            bob,
            this.debridgeBSC.address,
            amount,
            toBN(MAX_UINT256),
            bobPrivKey
          );
          const tx = await this.debridgeBSC.connect(bobAccount).burn(
            debridgeId,
            receiver,
            amount,
            ethChainId,
            permitParameter,
            false,
            referralCode,
            [],
            {
              value: fixedNativeFeeWithDiscount,
            }
          );
          let receipt = await tx.wait();
          let event = receipt.events.find((x) => x.event == "Burnt");
          assert.equal(event.args.receiver, receiver);
        }
      });
    });
  });

  context("Test claim method (ETH network)", () => {
    before(async function () {
      this.nativeSubmission = burnEvents.find((x) => {
        return x.args.debridgeId == this.debridgeWethId;
      });
      this.nativeSubmissionId = this.nativeSubmission.args.submissionId;

      this.linkSubmission = burnEvents.find((x) => {
        return x.args.debridgeId == this.linkDebridgeId;
      });
      this.linkSubmissionId = this.linkSubmission.args.submissionId;

<<<<<<< HEAD
      this.nativeSignatures = "0x";
      for (let oracleKey of oracleKeys) {
        let currentSignature = (await bscWeb3.eth.accounts.sign(this.nativeSubmissionId, oracleKey))
          .signature;
        // remove first 0x
        this.nativeSignatures += currentSignature.substring(2, currentSignature.length);
      }

      this.linkSignatures = "0x";
      for (let oracleKey of oracleKeys) {
        let currentSignature = (await bscWeb3.eth.accounts.sign(this.linkSubmissionId, oracleKey))
          .signature;
        this.linkSignatures += currentSignature.substring(2, currentSignature.length);
      }
=======
      this.nativeSignatures = await submissionSignatures(bscWeb3, oracleKeys, this.nativeSubmissionId);
      this.linkSignatures = await submissionSignatures(bscWeb3, oracleKeys, this.linkSubmissionId);
>>>>>>> 27cd6e7f
    });

    it("check view method is valid signature", async function () {
      assert.equal(
        await this.signatureVerifierETH.isValidSignature(
          this.nativeSubmissionId,
          (
            await bscWeb3.eth.accounts.sign(this.nativeSubmissionId, oracleKeys[0])
          ).signature
        ),
        true
      );
      assert.equal(
        await this.signatureVerifierETH.isValidSignature(
          this.linkSubmissionId,
          (
            await bscWeb3.eth.accounts.sign(this.nativeSubmissionId, oracleKeys[0])
          ).signature
        ),
        false
      );
    });

    it("should reject when the submission is blocked", async function () {
      await this.debridgeETH.blockSubmission([this.nativeSubmissionId], true, {
        from: alice,
      });

      assert.equal(await this.debridgeETH.isBlockedSubmission(this.nativeSubmissionId), true);

      await expectRevert(
        this.debridgeETH.claim(
          this.debridgeWethId,
          bscChainId,
          this.nativeSubmission.args.receiver,
          this.nativeSubmission.args.amount,
          this.nativeSubmission.args.nonce,
          this.nativeSignatures,
          [],
          {
            from: alice,
          }
        ),
        "SubmissionBlocked()"
      );
    });

    it("should unblock the submission by admin", async function () {
      await this.debridgeETH.blockSubmission([this.nativeSubmissionId], false, {
        from: alice,
      });
      assert.equal(await this.debridgeETH.isBlockedSubmission(this.nativeSubmissionId), false);
    });

    it("should reject when exist dublicate signatures", async function () {
      const debridgeId = this.debridgeWethId;
      const receiver = this.nativeSubmission.args.receiver;
      const amount = this.nativeSubmission.args.amount;
      const nonce = this.nativeSubmission.args.nonce;
      //Add duplicate signatures
      let signaturesWithDublicate =
        "0x" +
        this.nativeSignatures.substring(132, 262) +
        this.nativeSignatures.substring(2, this.nativeSignatures.length);

      //console.log("signatures count: " + signaturesWithDublicate.length);

      await expectRevert(
        this.debridgeETH.claim(
          debridgeId,
          bscChainId,
          receiver,
          amount,
          nonce,
          signaturesWithDublicate,
          [],
          {
            from: alice,
          }
        ),
        "DuplicateSignatures()"
      );
    });

    it("should claim native token when the submission is approved", async function () {
      const debridgeId = this.debridgeWethId;
      const debridgeFeeInfo = await this.debridgeETH.getDebridgeFeeInfo(debridgeId);
      const receiver = this.nativeSubmission.args.receiver;
      const balance = await toBN(await this.wethETH.balanceOf(receiver));
      const amount = this.nativeSubmission.args.amount;
      const nonce = this.nativeSubmission.args.nonce;
      //console.log("signatures count: " + this.nativeSignatures.length);
      await this.debridgeETH.claim(
        debridgeId,
        bscChainId,
        receiver,
        amount,
        nonce,
        this.nativeSignatures,
        [],
        {
          from: alice,
        }
      );
      const newBalance = await toBN(await this.wethETH.balanceOf(receiver));
      const isSubmissionUsed = await this.debridgeETH.isSubmissionUsed(this.nativeSubmissionId);
      const newDebridgeFeeInfo = await this.debridgeETH.getDebridgeFeeInfo(debridgeId);
      assert.equal(balance.add(amount).toString(), newBalance.toString());
      assert.equal(
        debridgeFeeInfo.collectedFees.toString(),
        newDebridgeFeeInfo.collectedFees.toString()
      );
      assert.ok(isSubmissionUsed);
    });

    it("should claim ERC20 when the submission is approved", async function () {
      const debridgeId = this.linkDebridgeId;
      const debridgeFeeInfo = await this.debridgeETH.getDebridgeFeeInfo(debridgeId);
      const receiver = this.linkSubmission.args.receiver;
      const balance = toBN(await this.linkToken.balanceOf(receiver));
      const amount = this.linkSubmission.args.amount;
      const nonce = this.linkSubmission.args.nonce;
      await this.debridgeETH.claim(
        debridgeId,
        bscChainId,
        receiver,
        amount,
        nonce,
        this.linkSignatures,
        [],
        {
          from: alice,
        }
      );
      const newBalance = toBN(await this.linkToken.balanceOf(receiver));
      const isSubmissionUsed = await this.debridgeETH.isSubmissionUsed(this.linkSubmissionId);
      const newDebridgeFeeInfo = await this.debridgeETH.getDebridgeFeeInfo(debridgeId);
      assert.equal(balance.add(amount).toString(), newBalance.toString());
      assert.equal(
        debridgeFeeInfo.collectedFees.toString(),
        newDebridgeFeeInfo.collectedFees.toString()
      );
      assert.ok(isSubmissionUsed);
    });

    it("should reject claiming with unconfirmed submission", async function () {
      const debridgeId = this.linkDebridgeId;
      const receiver = this.linkSubmission.args.receiver;
      const amount = this.linkSubmission.args.amount;
      const wrongNonce = 999;
      await expectRevert(
        this.debridgeETH.claim(
          debridgeId,
          bscChainId,
          receiver,
          amount,
          wrongNonce,
          this.linkSignatures,
          [],
          { from: alice }
        ),
        "NotConfirmedByRequiredOracles()"
      );
    });

    it("should reject claiming twice", async function () {
      const debridgeId = this.linkDebridgeId;
      const receiver = this.linkSubmission.args.receiver;
      const amount = this.linkSubmission.args.amount;
      const nonce = this.linkSubmission.args.nonce;

      await expectRevert(
        this.debridgeETH.claim(
          debridgeId,
          bscChainId,
          receiver,
          amount,
          nonce,
          this.linkSignatures,
          [],
          { from: alice }
        ),
        "Submission"
      );
    });
  });

  context(`Test transfer between BSC to HECO.`, () => {
    before(async function () {
      this.sentEventsBSC = [];
    });
    it("should send native tokens (from BSC to HECO)", async function () {
      const tokenAddress = ZERO_ADDRESS;
      const chainId = await this.debridgeBSC.chainId();
      const receiver = bob;
      const amount = toBN(toWei("10"));
      const chainIdTo = hecoChainId;
      // const debridgeId = await this.debridgeBSC.getDebridgeId(
      //   chainId,
      //   tokenAddress
      // );
      const balance = toBN(await this.wethBSC.balanceOf(this.debridgeBSC.address));
      // const debridge = await this.debridgeBSC.getDebridge(debridgeId);
      //collect fee in weth bsc
      const debridgeFeeInfo = await this.debridgeBSC.getDebridgeFeeInfo(this.debridgeWethBSCId);
      const supportedChainInfo = await this.debridgeBSC.getChainSupport(chainIdTo);
      let feesWithFix = toBN(supportedChainInfo.transferFeeBps)
        .mul(amount)
        .div(BPS)
        .add(toBN(supportedChainInfo.fixedNativeFee));

      let sendTx = await this.debridgeBSC.send(
        tokenAddress,
        receiver,
        amount,
        chainIdTo,
        [],
        false,
        0,
        [],
        {
          value: amount,
          from: alice,
        }
      );

      let receipt = await sendTx.wait();
      let sentEvent = receipt.events.find((x) => {
        return x.event == "Sent";
      });
      this.nativeSubmission = sentEvent;
      this.sentEventsBSC.push(sentEvent);

      const newBalance = toBN(await this.wethBSC.balanceOf(this.debridgeBSC.address));
      // const newDebridgeInfo = await this.debridgeBSC.getDebridge(debridgeId);
      const newDebridgeFeeInfo = await this.debridgeBSC.getDebridgeFeeInfo(this.debridgeWethBSCId);
      assert.equal(balance.add(amount).toString(), newBalance.toString());
      assert.equal(
        debridgeFeeInfo.collectedFees.add(feesWithFix).toString(),
        newDebridgeFeeInfo.collectedFees.toString()
      );
    });

    it("should send ERC20 (Cake) tokens (from BSC to HECO)", async function () {
      const tokenAddress = this.cakeToken.address;
      const chainId = await this.debridgeBSC.chainId();
      const receiver = bob;
      const amount = toBN(toWei("100"));
      const chainIdTo = hecoChainId;
      await this.cakeToken.mint(alice, amount, {
        from: alice,
      });
      await this.cakeToken.approve(this.debridgeBSC.address, amount, {
        from: alice,
      });
      const debridgeId = await this.debridgeBSC.getDebridgeId(chainId, tokenAddress);

      this.cakeDebridgeId = debridgeId;
      const balance = toBN(await this.cakeToken.balanceOf(this.debridgeBSC.address));
      const debridgeInfo = await this.debridgeBSC.getDebridge(debridgeId);
      const debridgeFeeInfo = await this.debridgeBSC.getDebridgeFeeInfo(debridgeId);
      const supportedChainInfo = await this.debridgeBSC.getChainSupport(chainIdTo);
      const nativeDebridgeFeeInfo = await this.debridgeBSC.getDebridgeFeeInfo(
        this.nativeDebridgeIdBSC
      );
      let fees = toBN(supportedChainInfo.transferFeeBps).mul(amount).div(BPS);
      let sendTx = await this.debridgeBSC.send(
        tokenAddress,
        receiver,
        amount,
        chainIdTo,
        [],
        false,
        0,
        [],
        {
          value: supportedChainInfo.fixedNativeFee,
          from: alice,
        }
      );

      let receipt = await sendTx.wait();
      let sentEvent = receipt.events.find((x) => {
        return x.event == "Sent";
      });
      this.cakeSubmission = sentEvent;
      this.sentEventsBSC.push(sentEvent);

      const newNativeDebridgeFeeInfo = await this.debridgeBSC.getDebridgeFeeInfo(
        this.nativeDebridgeIdBSC
      );
      const newBalance = toBN(await this.cakeToken.balanceOf(this.debridgeBSC.address));
      const newDebridgeFeeInfo = await this.debridgeBSC.getDebridgeFeeInfo(debridgeId);
      assert.equal(balance.add(amount).toString(), newBalance.toString());
      assert.equal(
        debridgeFeeInfo.collectedFees.add(fees).toString(),
        newDebridgeFeeInfo.collectedFees.toString()
      );

      assert.equal(
        nativeDebridgeFeeInfo.collectedFees.add(toBN(supportedChainInfo.fixedNativeFee)).toString(),
        newNativeDebridgeFeeInfo.collectedFees.toString()
      );
    });

    it("Oracles confirm transfers", async function () {
      for (let sentEvent of this.sentEventsBSC) {
        for (let oracle of this.initialOracles) {
          await this.confirmationAggregatorHECO
            .connect(oracle.account)
            .submit(sentEvent.args.submissionId);
        }
        await this.confirmationAggregatorHECO.submit(sentEvent.args.submissionId, {
          from: alice,
        });
      }
    });

    it("should mint (deBSC) when the submission is approved", async function () {
      const balance = toBN("0");

      await this.debridgeHECO.mint(
        this.debridgeWethBSCId,
        bscChainId,
        this.nativeSubmission.args.receiver,
        this.nativeSubmission.args.amount,
        this.nativeSubmission.args.nonce,
        [],
        [],
        {
          from: alice,
        }
      );

      assert.equal(
        this.confirmationAggregatorHECO.address,
        await this.debridgeHECO.confirmationAggregator()
      );
      const debridgeInfo = await this.debridgeHECO.getDebridge(this.debridgeWethBSCId);
      const deToken = await DeToken.at(debridgeInfo.tokenAddress);
      const newBalance = toBN(await deToken.balanceOf(this.nativeSubmission.args.receiver));

      const submissionId = await this.debridgeHECO.getSubmissionId(
        this.debridgeWethBSCId,
        bscChainId,
        hecoChainId,
        this.nativeSubmission.args.amount,
        this.nativeSubmission.args.receiver,
        this.nativeSubmission.args.nonce
      );
      const isSubmissionUsed = await this.debridgeHECO.isSubmissionUsed(submissionId);
      assert.equal(
        balance.add(this.nativeSubmission.args.amount).toString(),
        newBalance.toString()
      );
      assert.ok(isSubmissionUsed);
    });

    it("should mint (deCake) when the submission is approved ", async function () {
      const balance = toBN("0");

      //   function mint(
      //     address _tokenAddress,
      //     uint256 _chainId,
      //     uint256 _chainIdFrom,
      //     address _receiver,
      //     uint256 _amount,
      //     uint256 _nonce,
      //     bytes[] calldata _signatures
      // )

      let mintTx = await this.debridgeHECO.mint(
        this.cakeDebridgeId,
        bscChainId,
        this.cakeSubmission.args.receiver,
        this.cakeSubmission.args.amount,
        this.cakeSubmission.args.nonce,
        [],
        [],
        {
          from: alice,
        }
      );
      let receipt = await mintTx.wait();

      const debridgeInfo = await this.debridgeHECO.getDebridge(this.cakeDebridgeId);
      const deToken = await DeToken.at(debridgeInfo.tokenAddress);
      const newBalance = toBN(await deToken.balanceOf(this.cakeSubmission.args.receiver));
      const submissionId = await this.debridgeHECO.getSubmissionId(
        this.cakeDebridgeId,
        bscChainId,
        hecoChainId,
        this.cakeSubmission.args.amount,
        this.cakeSubmission.args.receiver,
        this.cakeSubmission.args.nonce
      );
      const isSubmissionUsed = await this.debridgeHECO.isSubmissionUsed(submissionId);
      assert.equal(balance.add(this.cakeSubmission.args.amount).toString(), newBalance.toString());
      assert.ok(isSubmissionUsed);
    });

    it("should burn (deCake in HECO network)", async function () {
      const debridgeId = this.cakeDebridgeId;
      const chainIdTo = ethChainId;
      const receiver = bob;
      const amount = toBN(toWei("1"));
      const debridgeInfo = await this.debridgeHECO.getDebridge(debridgeId);
      const deToken = await DeToken.at(debridgeInfo.tokenAddress);
      const balance = toBN(await deToken.balanceOf(bob));
      // const deadline = toBN(Math.floor(Date.now() / 1000)+1000);
      const supportedChainInfo = await this.debridgeHECO.getChainSupport(chainIdTo);
      const permitParameter = await permitWithDeadline(
        deToken,
        bob,
        this.debridgeHECO.address,
        amount,
        toBN(MAX_UINT256),
        bobPrivKey
      );
      let fixedNativeFeeWithDiscount = supportedChainInfo.fixedNativeFee;
      // fixedNativeFeeWithDiscount = toBN(fixedNativeFeeWithDiscount).sub(toBN(fixedNativeFeeWithDiscount).mul(discount).div(BPS));
      let burnTx = await this.debridgeHECO.connect(bobAccount).burn(
        debridgeId,
        receiver,
        amount,
        chainIdTo,
        permitParameter,
        false,
        referralCode,
        [],
        {
          value: fixedNativeFeeWithDiscount,
        }
      );
      const newBalance = toBN(await deToken.balanceOf(bob));
      assert.equal(balance.sub(amount).toString(), newBalance.toString());
    });
  });

  context("Test autosubmissions", () => {

    // TODO: don't hardcode flags here
    // Flag to unwrap ETH
    const UNWRAP_ETH = 0;
    // Flag to revert if external call fails
    const REVERT_IF_EXTERNAL_FAIL = 1;
    // Flag to call proxy with a sender contract
    const PROXY_WITH_SENDER = 2;

    // TODO: extract duplicating code in flag tests for send/mint functions

    it("should have same submissionId for same autoparams", async function() {
      const amount = toBN(toWei("150"));
      const sender = aliceAccount;
      const receiver = bobAccount;
      const executionFee = toBN(toWei("25"));
      const flags = 0;
      const data = [];
      const fallbackAddress = fei;

      const sentTx = await this.debridgeETH
        .connect(sender)
        .send(
          ZERO_ADDRESS,
          receiver.address,
          amount,
          bscChainId,
          [],
          false,
          referralCode,
          packSubmissionAutoParamsTo(
            executionFee,
            flags,
            fallbackAddress,
            data),
          {
            value: amount,
            from: sender.address,
          }
        );

      // get Sent event
      const sentReceipt = await sentTx.wait();
      const sentEvent = sentReceipt.events.find(i => i.event == "Sent");

      const submissionIdFrom = await this.debridgeBSC.getSubmissionIdFrom(
        this.debridgeWethId,
        ethChainId,
        amount.sub(executionFee),
        receiver.address,
        sentEvent.args.nonce,
        {
          executionFee,
          flags,
          fallbackAddress,
          data,
          nativeSender: sender.address,
        },
        true,
      );

      assert.equal(sentEvent.args.submissionId, submissionIdFrom);
    });

    context("Test UNWRAP_ETH flag", () => {
      it("should burn/claim with UNWRAP_ETH flag", async function() {
        const ethAccount = aliceAccount;
        const bscAccount = bobAccount;
        const amount = toBN(toWei("75"));
        const executionFee = toBN(toWei("5"));
        const fallbackAddress = fei;
        const autoData = [];

        const flags = 2 ** UNWRAP_ETH;

        const balanceInitial = toBN(await web3.eth.getBalance(ethAccount.address));
        const balanceInitialWETH = toBN(await this.wethETH.balanceOf(ethAccount.address));

        const debridgeInfo = await this.debridgeBSC.getDebridge(this.debridgeWethId);
        const deETHToken = await WrappedAsset.at(debridgeInfo.tokenAddress);

        // send native token from ETH to BSC
        const sentTx = await this.debridgeETH
          .connect(ethAccount)
          .send(
            ZERO_ADDRESS,
            bscAccount.address,
            amount,
            bscChainId,
            [],
            false,
            referralCode,
            [],
            {
              value: amount,
              from: ethAccount.address,
            }
          );

        // get Sent event
        const sentReceipt = await sentTx.wait();
        const sentEvent = sentReceipt.events.find(i => i.event == "Sent");
        // console.log(sentEvent)

        const balanceAfterSend = toBN(await web3.eth.getBalance(ethAccount.address));
        const sentTxFee = sentReceipt.gasUsed * sentTx.gasPrice;
        assert.equal(balanceAfterSend.toString(), balanceInitial.sub(amount).sub(sentTxFee).toString());

        // confirm send submission
        for (let oracle of this.initialOracles) {
          await this.confirmationAggregatorBSC
            .connect(oracle.account)
            .submit(sentEvent.args.submissionId);
        }
        // confirm send submission by required oracle
        await this.confirmationAggregatorBSC
          .submit(sentEvent.args.submissionId, {from: alice});

        const balanceDeETHBeforeMint = toBN(await deETHToken.balanceOf(bscAccount.address));

        // call mint on BSC to get deETH
        await this.debridgeBSC
          .connect(bscAccount)
          .mint(
            this.debridgeWethId,
            ethChainId,
            bscAccount.address,
            sentEvent.args.amount,
            sentEvent.args.nonce,
            [],
            [],
          );

        const balanceDeETHAfterMint = toBN(await deETHToken.balanceOf(bscAccount.address));
        assert.equal(balanceDeETHAfterMint.toString(), balanceDeETHBeforeMint.add(sentEvent.args.amount).toString());

        // approve before burn
        await deETHToken.approve(this.debridgeBSC.address, amount,
          {from: bscAccount.address});

        // call autoburn on BSC
        const burnTx = await this.debridgeBSC
          .connect(bscAccount)
          .burn(
            this.debridgeWethId,
            ethAccount.address,
            sentEvent.args.amount,
            ethChainId,
            [],
            false,
            referralCode,
            packSubmissionAutoParamsTo(
              executionFee,
              flags,
              fallbackAddress,
              autoData),
            {
              // pay fee in native token
              value: toWei('1000'),
            }
          );

        const balanceDeETHAfterBurn = toBN(await deETHToken.balanceOf(bscAccount.address));
        assert.equal(balanceDeETHAfterBurn.toString(), balanceDeETHBeforeMint.toString());
        const balanceAfterBurn = toBN(await web3.eth.getBalance(ethAccount.address));
        const workerBalanceBefore = toBN(await this.wethETH.balanceOf(workerAccount.address));

        // get Burnt event
        const burnReceipt = await burnTx.wait();
        const burnEvent = burnReceipt.events.find(i => i.event == "Burnt");
        // console.log(burnEvent)

        // worker call claim on ETH to get native tokens back
        const claimTx = await this.debridgeETH
          .connect(workerAccount)
          .claim(
            burnEvent.args.debridgeId,
            bscChainId,
            ethAccount.address,
            burnEvent.args.amount,
            burnEvent.args.nonce,
            await submissionSignatures(bscWeb3, oracleKeys, burnEvent.args.submissionId),
            packSubmissionAutoParamsFrom(
              executionFee,
              flags,
              fallbackAddress,
              autoData,
              bscAccount.address));

        // weth balance shouldn't change
        const balanceWETH = toBN(await this.wethETH.balanceOf(ethAccount.address));
        assert.equal(balanceWETH.toString(), balanceInitialWETH.toString());

        // eth balance should increased
        const balanceAfterClaim = toBN(await web3.eth.getBalance(ethAccount.address));
        assert.equal(balanceAfterBurn.add(burnEvent.args.amount).toString(), balanceAfterClaim.toString());

        // worker should receive executionFee
        const workerBalanceAfter = toBN(await this.wethETH.balanceOf(workerAccount.address));
        assert.equal(workerBalanceAfter.toString(), workerBalanceBefore.add(executionFee).toString());
      });
    });

    context("Test PROXY_WITH_SENDER flag", () => {
      let callProxyWithSender;
      let receiverContract;

      before(async function() {
        const receiverContractFactory = await ethers.getContractFactory("MockProxyReceiver");
        receiverContract = await receiverContractFactory.deploy();
      })

      it("should set callProxy with sender", async function() {
        const CallProxyFactory = await ethers.getContractFactory("CallProxy", alice);
        callProxyWithSender = await upgrades.deployProxy(CallProxyFactory, []);

        await expect(
          this.debridgeETH.setCallProxy(PROXY_WITH_SENDER, callProxyWithSender.address)
        )
          .to.emit(this.debridgeETH, "CallProxyUpdated")
          .withArgs(PROXY_WITH_SENDER, callProxyWithSender.address);

        const DEBRIDGE_GATE_ROLE = await callProxyWithSender.DEBRIDGE_GATE_ROLE();
        await callProxyWithSender.grantRole(DEBRIDGE_GATE_ROLE, this.debridgeETH.address);
      })

      it("should use different proxy with PROXY_WITH_SENDER flag", async function() {
        const ethAccount = aliceAccount;
        const bscAccount = bobAccount;
        const amount = toBN(toWei("75"));
        const executionFee = toBN(toWei("5"));
        const fallbackAddress = fei;
        const receiverAmount = toBN(toWei("10"));
        const autoData = receiverContract.interface.encodeFunctionData(
          "setUint256AndPullToken", [this.wethETH.address, receiverAmount, 1]);

        const flags = 2 ** PROXY_WITH_SENDER;

        const balanceInitial = toBN(await web3.eth.getBalance(ethAccount.address));
        const balanceInitialWETH = toBN(await this.wethETH.balanceOf(ethAccount.address));

        const debridgeInfo = await this.debridgeBSC.getDebridge(this.debridgeWethId);
        const deETHToken = await WrappedAsset.at(debridgeInfo.tokenAddress);

        // send native token from ETH to BSC
        const sentTx = await this.debridgeETH
          .connect(ethAccount)
          .send(
            ZERO_ADDRESS,
            bscAccount.address,
            amount,
            bscChainId,
            [],
            false,
            referralCode,
            [],
            {
              value: amount,
              from: ethAccount.address,
            }
          );

        // get Sent event
        const sentReceipt = await sentTx.wait();
        const sentEvent = sentReceipt.events.find(i => i.event == "Sent");
        // console.log(sentEvent)

        const balanceAfterSend = toBN(await web3.eth.getBalance(ethAccount.address));
        const sentTxFee = sentReceipt.gasUsed * sentTx.gasPrice;
        assert.equal(balanceAfterSend.toString(), balanceInitial.sub(amount).sub(sentTxFee).toString());

        // confirm send submission
        for (let oracle of this.initialOracles) {
          await this.confirmationAggregatorBSC
            .connect(oracle.account)
            .submit(sentEvent.args.submissionId);
        }
        // confirm send submission by required oracle
        await this.confirmationAggregatorBSC
          .submit(sentEvent.args.submissionId, {from: alice});

        const balanceDeETHBeforeMint = toBN(await deETHToken.balanceOf(bscAccount.address));

        // call mint on BSC to get deETH
        await this.debridgeBSC
          .connect(bscAccount)
          .mint(
            this.debridgeWethId,
            ethChainId,
            bscAccount.address,
            sentEvent.args.amount,
            sentEvent.args.nonce,
            [],
            [],
          );

        const balanceDeETHAfterMint = toBN(await deETHToken.balanceOf(bscAccount.address));
        assert.equal(balanceDeETHAfterMint.toString(), balanceDeETHBeforeMint.add(sentEvent.args.amount).toString());

        // approve before burn
        await deETHToken.approve(this.debridgeBSC.address, amount,
          {from: bscAccount.address});

        // call autoburn on BSC
        const burnTx = await this.debridgeBSC
          .connect(bscAccount)
          .burn(
            this.debridgeWethId,
            receiverContract.address,
            sentEvent.args.amount,
            ethChainId,
            [],
            false,
            referralCode,
            packSubmissionAutoParamsTo(
              executionFee,
              flags,
              fallbackAddress,
              autoData),
            {
              // pay fee in native token
              value: toWei('1000'),
            }
          );

        const balanceDeETHAfterBurn = toBN(await deETHToken.balanceOf(bscAccount.address));
        assert.equal(balanceDeETHAfterBurn.toString(), balanceDeETHBeforeMint.toString());

        const receiverBalanceBefore = toBN(await web3.eth.getBalance(receiverContract.address));
        const receiverBalanceWETHBefore = toBN(await this.wethETH.balanceOf(receiverContract.address));
        const fallbackBalanceWETHBefore = toBN(await this.wethETH.balanceOf(fallbackAddress));
        const workerBalanceWETHBefore = toBN(await this.wethETH.balanceOf(workerAccount.address));

        // get Burnt event
        const burnReceipt = await burnTx.wait();
        const burnEvent = burnReceipt.events.find(i => i.event == "Burnt");
        // console.log(burnEvent)

        // worker call claim on ETH to get native tokens back
        await expect(
          this.debridgeETH
            .connect(workerAccount)
            .claim(
              burnEvent.args.debridgeId,
              bscChainId,
              receiverContract.address,
              burnEvent.args.amount,
              burnEvent.args.nonce,
              await submissionSignatures(bscWeb3, oracleKeys, burnEvent.args.submissionId),
              packSubmissionAutoParamsFrom(
                executionFee,
                flags,
                fallbackAddress,
                autoData,
                bscAccount.address))
        )
          .to.emit(this.debridgeETH, "AutoRequestExecuted")
          .withArgs(burnEvent.args.submissionId, true, callProxyWithSender.address);

        // weth balance of receiver should change
        const receiverBalanceWETHAfter = toBN(await this.wethETH.balanceOf(receiverContract.address));
        assert.equal(receiverBalanceWETHAfter.toString(), receiverBalanceWETHBefore.add(receiverAmount).toString());

        // fallback weth balance should increase
        const fallbackBalanceWETHAfter = toBN(await this.wethETH.balanceOf(fallbackAddress));
        assert.equal(fallbackBalanceWETHAfter.toString(), fallbackBalanceWETHBefore.add(burnEvent.args.amount).sub(receiverAmount).toString());

        // eth balance of receiver shouldn't change
        const receiverBalanceAfter = toBN(await web3.eth.getBalance(receiverContract.address));
        assert.equal(receiverBalanceBefore.toString(), receiverBalanceAfter.toString());

        // worker should receive executionFee
        const workerBalanceWETHAfter = toBN(await this.wethETH.balanceOf(workerAccount.address));
        assert.equal(workerBalanceWETHAfter.toString(), workerBalanceWETHBefore.add(executionFee).toString());
      });
    });

    context("Test REVERT_IF_EXTERNAL_FAIL flag", () => {
      let callProxyWithSender;
      let receiverContract;

      before(async function() {
        const receiverContractFactory = await ethers.getContractFactory("MockProxyReceiver");
        receiverContract = await receiverContractFactory.deploy();
      })

      it("should revert if externall call fails with REVERT_IF_EXTERNAL_FAIL flag", async function() {
        const ethAccount = aliceAccount;
        const bscAccount = bobAccount;
        const amount = toBN(toWei("75"));
        const executionFee = toBN(toWei("5"));
        const fallbackAddress = fei;
        // external call with this data fails
        const autoData = receiverContract.interface.encodeFunctionData(
          "setUint256AndPullToken", [this.wethETH.address, amount, 1]);

        const flags = 2 ** REVERT_IF_EXTERNAL_FAIL;

        const balanceInitial = toBN(await web3.eth.getBalance(ethAccount.address));
        const balanceInitialWETH = toBN(await this.wethETH.balanceOf(ethAccount.address));

        const debridgeInfo = await this.debridgeBSC.getDebridge(this.debridgeWethId);
        const deETHToken = await WrappedAsset.at(debridgeInfo.tokenAddress);

        // send native token from ETH to BSC
        const sentTx = await this.debridgeETH
          .connect(ethAccount)
          .send(
            ZERO_ADDRESS,
            bscAccount.address,
            amount,
            bscChainId,
            [],
            false,
            referralCode,
            [],
            {
              value: amount,
              from: ethAccount.address,
            }
          );

        // get Sent event
        const sentReceipt = await sentTx.wait();
        const sentEvent = sentReceipt.events.find(i => i.event == "Sent");
        // console.log(sentEvent)

        const balanceAfterSend = toBN(await web3.eth.getBalance(ethAccount.address));
        const sentTxFee = sentReceipt.gasUsed * sentTx.gasPrice;
        assert.equal(balanceAfterSend.toString(), balanceInitial.sub(amount).sub(sentTxFee).toString());

        // confirm send submission
        for (let oracle of this.initialOracles) {
          await this.confirmationAggregatorBSC
            .connect(oracle.account)
            .submit(sentEvent.args.submissionId);
        }
        // confirm send submission by required oracle
        await this.confirmationAggregatorBSC
          .submit(sentEvent.args.submissionId, {from: alice});

        const balanceDeETHBeforeMint = toBN(await deETHToken.balanceOf(bscAccount.address));

        // call mint on BSC to get deETH
        await this.debridgeBSC
          .connect(bscAccount)
          .mint(
            this.debridgeWethId,
            ethChainId,
            bscAccount.address,
            sentEvent.args.amount,
            sentEvent.args.nonce,
            [],
            [],
          );

        const balanceDeETHAfterMint = toBN(await deETHToken.balanceOf(bscAccount.address));
        assert.equal(balanceDeETHAfterMint.toString(), balanceDeETHBeforeMint.add(sentEvent.args.amount).toString());

        // approve before burn
        await deETHToken.approve(this.debridgeBSC.address, amount,
          {from: bscAccount.address});

        // call autoburn on BSC
        const burnTx = await this.debridgeBSC
          .connect(bscAccount)
          .burn(
            this.debridgeWethId,
            receiverContract.address,
            sentEvent.args.amount,
            ethChainId,
            [],
            false,
            referralCode,
            packSubmissionAutoParamsTo(
              executionFee,
              flags,
              fallbackAddress,
              autoData),
            {
              // pay fee in native token
              value: toWei('1000'),
            }
          );

        const balanceDeETHAfterBurn = toBN(await deETHToken.balanceOf(bscAccount.address));
        assert.equal(balanceDeETHAfterBurn.toString(), balanceDeETHBeforeMint.toString());

        // get Burnt event
        const burnReceipt = await burnTx.wait();
        const burnEvent = burnReceipt.events.find(i => i.event == "Burnt");
        // console.log(burnEvent)

        // worker call claim on ETH to get native tokens back
        await expectRevert(
          this.debridgeETH
            .connect(workerAccount)
            .claim(
              burnEvent.args.debridgeId,
              bscChainId,
              receiverContract.address,
              burnEvent.args.amount,
              burnEvent.args.nonce,
              await submissionSignatures(bscWeb3, oracleKeys, burnEvent.args.submissionId),
              packSubmissionAutoParamsFrom(
                executionFee,
                flags,
                fallbackAddress,
                autoData,
                bscAccount.address)),
          "ExternalCallFailed()"
        )
      });
    });
  });

  context("Collect fee management", () => {
    before(async function () {
      const debridgeInfoDeETH = await this.debridgeBSC.getDebridge(this.debridgeWethId);
      const debridgeInfoDeLink = await this.debridgeBSC.getDebridge(this.linkDebridgeId);
      //BSC network: create pair deETH/BNB
      await this.uniswapFactoryBSC
        .connect(aliceAccount)
        .createPair(debridgeInfoDeETH.tokenAddress, this.wethBSC.address);

      //BSC network: create pair deLINK/BNB
      await this.uniswapFactoryBSC
        .connect(aliceAccount)
        .createPair(debridgeInfoDeLink.tokenAddress, this.wethBSC.address);

      const debridgeInfoLink = await this.debridgeETH.getDebridge(this.linkDebridgeId);
      //ETH network: create pari LINK/ETH

      // console.log("feeProxyETH.address " + await this.feeProxyETH.address);
      // console.log("feeProxyETH.uniswapFactory " + await this.feeProxyETH.uniswapFactory());
      // console.log("this.uniswapFactoryETH " + this.uniswapFactoryETH.address);
      // console.log("feeProxyETH.weth " + await this.feeProxyETH.weth());
      // console.log("this.wethETH.address " + this.wethETH.address);
      // console.log("debridgeInfoLink.tokenAddress " + debridgeInfoLink.tokenAddress);
      // console.log("this.linkDebridgeId " + this.linkDebridgeId);

      await this.uniswapFactoryETH
        .connect(aliceAccount)
        .createPair(debridgeInfoLink.tokenAddress, this.wethETH.address);

      const BSCPoolAddres_DeETH_BNB = await this.uniswapFactoryBSC.getPair(
        debridgeInfoDeETH.tokenAddress,
        this.wethBSC.address
      );
      const BSCPoolAddres_DeLINK_BNB = await this.uniswapFactoryBSC.getPair(
        debridgeInfoDeLink.tokenAddress,
        this.wethBSC.address
      );

      const ETHPoolAddres_LINK_ETH = await this.uniswapFactoryETH.getPair(
        debridgeInfoLink.tokenAddress,
        this.wethETH.address
      );

      // console.log("ETHPoolAddres_LINK_ETH "+ ETHPoolAddres_LINK_ETH);

      const BSCPool_DeETH_BNB = await IUniswapV2Pair.at(BSCPoolAddres_DeETH_BNB);
      const BSCPool_DeLINK_BNB = await IUniswapV2Pair.at(BSCPoolAddres_DeLINK_BNB);
      const ETHPool_LINK_ETH = await IUniswapV2Pair.at(ETHPoolAddres_LINK_ETH);

      this.deLinkToken = await DeToken.at(debridgeInfoDeLink.tokenAddress);
      this.deETHToken = await DeToken.at(debridgeInfoDeETH.tokenAddress);

      //Ethereum network
      await this.deETHToken.grantRole(await this.deETHToken.MINTER_ROLE(), alice, {
        from: alice,
      });
      await this.deLinkToken.grantRole(await this.deETHToken.MINTER_ROLE(), alice, {
        from: alice,
      });

      //BSC network
      await this.wethBSC.connect(aliceAccount).deposit({
        value: toWei("30"),
      });

      await this.deETHToken.mint(BSCPoolAddres_DeETH_BNB, toWei("100.01"), {
        from: alice,
      });
      await this.wethBSC.connect(aliceAccount).transfer(BSCPoolAddres_DeETH_BNB, toWei("10.01"));

      await this.deLinkToken.mint(BSCPoolAddres_DeLINK_BNB, toWei("100.02"), {
        from: alice,
      });
      await this.wethBSC.connect(aliceAccount).transfer(BSCPoolAddres_DeLINK_BNB, toWei("10.02"));

      //Ethereum network
      await this.wethETH.connect(aliceAccount).deposit({
        value: toWei("10.03"),
      });
      await this.linkToken.mint(ETHPoolAddres_LINK_ETH, toWei("1000.03"), {
        from: alice,
      });
      await this.wethETH.connect(aliceAccount).transfer(ETHPoolAddres_LINK_ETH, toWei("10.03"));

      //sync
      await BSCPool_DeETH_BNB.sync();
      await BSCPool_DeLINK_BNB.sync();
      await ETHPool_LINK_ETH.sync();

      let reserve1 = await BSCPool_DeETH_BNB.getReserves();
      let reserve2 = await BSCPool_DeLINK_BNB.getReserves();
      let reserve3 = await ETHPool_LINK_ETH.getReserves();

      // console.log(reserve1[0].toString(), reserve1[1].toString());
      // console.log(reserve2[0].toString(), reserve2[1].toString());
      // console.log(reserve3[0].toString(), reserve3[1].toString());

      const WORKER_ROLE = await this.feeProxyETH.WORKER_ROLE();
      await this.feeProxyETH.grantRole(WORKER_ROLE, worker);
      await this.feeProxyBSC.grantRole(WORKER_ROLE, worker);
      await this.feeProxyHECO.grantRole(WORKER_ROLE, worker);

      await this.feeProxyETH.grantRole(WORKER_ROLE, worker);
      await this.feeProxyBSC.grantRole(WORKER_ROLE, worker);
      await this.feeProxyHECO.grantRole(WORKER_ROLE, worker);
    });

    it("FeeProxy should set FeeProxyAddress it is called by the admin", async function () {
      assert.equal("0x", await this.feeProxyETH.feeProxyAddresses(bscChainId));
      assert.equal("0x", await this.feeProxyBSC.feeProxyAddresses(ethChainId));

      await this.feeProxyETH.setFeeProxyAddress(bscChainId, this.feeProxyBSC.address.toString());
      await this.feeProxyETH.setFeeProxyAddress(ethChainId, this.feeProxyETH.address.toString());
      await this.feeProxyETH.setTreasury(ethChainId, treasury);
      await this.feeProxyETH.setTreasury(bscChainId, treasury);
      await this.feeProxyETH.setTreasury(hecoChainId, treasury);
      assert.equal(
        this.feeProxyBSC.address.toLowerCase(),
        await this.feeProxyETH.feeProxyAddresses(bscChainId)
      );
      assert.equal(treasury.toLowerCase(), await this.feeProxyETH.treasuryAddresses(ethChainId));
      assert.equal(treasury.toLowerCase(), await this.feeProxyETH.treasuryAddresses(bscChainId));
      assert.equal(treasury.toLowerCase(), await this.feeProxyETH.treasuryAddresses(hecoChainId));

      await this.feeProxyBSC.setFeeProxyAddress(ethChainId, this.feeProxyETH.address.toString());
      await this.feeProxyBSC.setTreasury(ethChainId, treasury);
      await this.feeProxyBSC.setTreasury(bscChainId, treasury);
      await this.feeProxyBSC.setTreasury(hecoChainId, treasury);
      assert.equal(
        this.feeProxyETH.address.toLowerCase(),
        await this.feeProxyBSC.feeProxyAddresses(ethChainId)
      );

      await this.feeProxyHECO.setFeeProxyAddress(bscChainId, this.feeProxyBSC.address.toString());
      assert.equal(
        this.feeProxyBSC.address.toLowerCase(),
        await this.feeProxyHECO.feeProxyAddresses(bscChainId)
      );
      await this.feeProxyHECO.setFeeProxyAddress(ethChainId, this.feeProxyETH.address.toString());
      await this.feeProxyHECO.setTreasury(ethChainId, treasury);
      await this.feeProxyHECO.setTreasury(bscChainId, treasury);
      await this.feeProxyHECO.setTreasury(hecoChainId, treasury);
      assert.equal(
        this.feeProxyETH.address.toLowerCase(),
        await this.feeProxyHECO.feeProxyAddresses(ethChainId)
      );
    });

    // it("should withdraw fee of native token if it is called by the worker", async function() {
    //   const debridgeInfo = await this.debridgeETH.getDebridge(this.nativeDebridgeId);
    //   const balance = toBN(await web3.eth.getBalance(this.debridgeETH.address));
    //   const balanceTreasury = toBN(await web3.eth.getBalance(treasury));
    //   //TODO: set chainIdTo;
    //   let chainIdTo = chainId;
    //   const supportedChainInfo = await this.debridgeETH.getChainSupport(chainIdTo);
    //   const fixedFee = supportedChainInfo.fixedNativeFee;
    //   console.log(`chainIdTo: ${chainIdTo}`);

    //   console.log(`feeProxy: ${await this.debridgeETH.feeProxy()}`);
    //   console.log(`fixedFee: ${fixedFee.toString()}`);
    //   console.log(`debridgeInfo.collectedFees: ${debridgeInfo.collectedFees.toString()}`);

    //   await this.debridgeETH.connect(workerAccount).withdrawFee(this.nativeDebridgeId,
    //     {
    //       value: fixedFee
    //     });
    //   const newBalance = toBN(await web3.eth.getBalance(this.debridgeETH.address));
    //   const diffBalance = balance.sub(newBalance);
    //   const newDebridgeInfo = await this.debridgeETH.getDebridge(this.nativeDebridgeId);
    //   const balanceTreasuryAfter = toBN(await web3.eth.getBalance(treasury));
    //   const diffBalanceTreasury = balanceTreasuryAfter.sub(balanceTreasury);

    //   assert.equal(diffBalance, debridgeInfo.collectedFees.sub(debridgeInfo.withdrawnFees).toString());
    //   assert.equal(0, newDebridgeInfo.collectedFees.sub(newDebridgeInfo.withdrawnFees).toString());
    //   assert.equal(debridgeInfo.collectedFees.toString(), newDebridgeInfo.withdrawnFees.toString());

    //   console.log(`diffBalance: ${diffBalance.toString()}`);
    //   console.log(`diffBalanceTreasury: ${diffBalanceTreasury.toString()}`);
    //   assert.equal(diffBalance.toString(), diffBalanceTreasury.toString());
    // });

    it("should withdraw fee of ERC20 token (BSC network, deLink) if it is called by the worker", async function () {
      await this.debridgeBSC.updateFeeDiscount(this.feeProxyBSC.address, 10000, 10000);
      const debridgeInfo = await this.debridgeBSC.getDebridge(this.linkDebridgeId);
      const debridgeFeeInfo = await this.debridgeBSC.getDebridgeFeeInfo(this.linkDebridgeId);
      const balance = toBN(await this.deLinkToken.balanceOf(this.debridgeBSC.address));

      const supportedChainInfo = await this.debridgeBSC.getChainSupport(ethChainId);
      const fixedFee = supportedChainInfo.fixedNativeFee;

      let sendTx = await this.feeProxyBSC
        .connect(workerAccount)
        .withdrawFee(debridgeInfo.tokenAddress, {
          value: fixedFee,
        });

      let receipt = await sendTx.wait();
      //Don't working because events from second contract
      //https://ethereum.stackexchange.com/questions/48335/transaction-receipt-contains-all-log-entries-but-only-the-last-two-are-decoded/48389#48389
      // this.burnEventDeLink = receipt.events.find((x) => {
      //   return x.event == "Burnt"; //"AutoBurnt";
      // });

      this.burnEventDeLink = (
        await this.debridgeBSC.queryFilter(this.debridgeBSC.filters.Burnt(), receipt.blockNumber)
      )[0];

      const newBalance = toBN(await this.deLinkToken.balanceOf(this.debridgeBSC.address));
      const diffBalance = balance.sub(newBalance);
      const newDebridgeFeeInfo = await this.debridgeBSC.getDebridgeFeeInfo(this.linkDebridgeId);
      // console.log("diffBalance.toString() ",diffBalance.toString());
      // console.log("debridgeFeeInfo.collectedFees ",debridgeFeeInfo.collectedFees.toString());
      // console.log("debridgeFeeInfo.withdrawnFees ",debridgeFeeInfo.withdrawnFees.toString());
      // console.log("newDebridgeFeeInfo.collectedFees ",newDebridgeFeeInfo.collectedFees.toString());
      // console.log("newDebridgeFeeInfo.withdrawnFees ",newDebridgeFeeInfo.withdrawnFees.toString());
      assert.equal(diffBalance.toString(), debridgeFeeInfo.collectedFees.toString());
      assert.equal(0, debridgeFeeInfo.withdrawnFees.toString());
      assert.equal(
        0,
        newDebridgeFeeInfo.collectedFees.sub(newDebridgeFeeInfo.withdrawnFees).toString()
      );
      assert.equal(diffBalance.toString(), newDebridgeFeeInfo.withdrawnFees.toString());
      assert.equal(0, newBalance.toString());
    });

    it("should auto claim fee transaction (burn event deLink from BSC to ETH)", async function () {
      let signatures = "0x";
      let currentBurnEvent = this.burnEventDeLink;
      let chainFrom = bscChainId;

      for (let oracleKey of oracleKeys) {
        let currentSignature = (
          await bscWeb3.eth.accounts.sign(currentBurnEvent.args.submissionId, oracleKey)
        ).signature;
        // remove first 0x
        signatures += currentSignature.substring(2, currentSignature.length);
      }

      const balance = toBN(await this.linkToken.balanceOf(this.feeProxyETH.address));
      //   function claim(
      //     bytes32 _debridgeId,
      //     uint256 _chainIdFrom,
      //     address _receiver,
      //     uint256 _amount,
      //     uint256 _nonce,
      //     bytes memory _signatures
      // )

      let sendTx = await this.debridgeETH.claim(
        currentBurnEvent.args.debridgeId,
        chainFrom,
        currentBurnEvent.args.receiver,
        currentBurnEvent.args.amount,
        currentBurnEvent.args.nonce,
        signatures,
        [],
        // currentBurnEvent.args.fallbackAddress,
        // currentBurnEvent.args.claimFee,
        // currentBurnEvent.args.data,
        // currentBurnEvent.args.reservedFlag,
        // currentBurnEvent.args.nativeSender,
        {
          from: alice,
        }
      );

      let receipt = await sendTx.wait();
      const balanceAfter = toBN(await this.linkToken.balanceOf(this.feeProxyETH.address));
      expect(currentBurnEvent.args.amount.toNumber() > 0).ok;
      assert.equal(currentBurnEvent.args.amount.toString(), balanceAfter.sub(balance).toString());
    });

    it("should withdraw fee of ERC20 token (HECO network, deCake) if it is called by the worker", async function () {
      await this.debridgeHECO.updateFeeDiscount(this.feeProxyHECO.address, 10000, 10000);
      const debridgeInfo = await this.debridgeHECO.getDebridge(this.cakeDebridgeId);
      const debridgeFeeInfo = await this.debridgeHECO.getDebridgeFeeInfo(this.cakeDebridgeId);

      const supportedChainInfo = await this.debridgeHECO.getChainSupport(ethChainId);
      const fixedFee = supportedChainInfo.fixedNativeFee;
      // console.log(`fixedFee: ${fixedFee.toString()}`);
      // console.log(`debridgeInfo.collectedFees: ${debridgeInfo.collectedFees.toString()}`);

      let sendTx = await this.feeProxyHECO
        .connect(workerAccount)
        .withdrawFee(debridgeInfo.tokenAddress, {
          value: fixedFee,
        });

      let receipt = await sendTx.wait();
      //Don't working because events from second contract
      //https://ethereum.stackexchange.com/questions/48335/transaction-receipt-contains-all-log-entries-but-only-the-last-two-are-decoded/48389#48389

      // this.burnEventDeCake = receipt.events.find((x) => {
      //   return x.event == "Burnt"; //"AutoBurnt";
      // });
      this.burnEventDeCake = (
        await this.debridgeHECO.queryFilter(this.debridgeHECO.filters.Burnt(), receipt.blockNumber)
      )[0];

      // console.log(this.burnEventDeCake);
      const newDebridgeFeeInfo = await this.debridgeHECO.getDebridgeFeeInfo(this.cakeDebridgeId);
      // console.log("diffBalance.toString() ",diffBalance.toString());
      // console.log("debridgeInfo.collectedFees ",debridgeInfo.collectedFees.toString());
      // console.log("debridgeInfo.withdrawnFees ",debridgeInfo.withdrawnFees.toString());
      // console.log("newDebridgeInfo.collectedFees ",newDebridgeInfo.collectedFees.toString());
      // console.log("newDebridgeInfo.withdrawnFees ",newDebridgeInfo.withdrawnFees.toString());

      assert.equal(0, debridgeFeeInfo.withdrawnFees.toString());
      assert.equal(
        0,
        newDebridgeFeeInfo.collectedFees.sub(newDebridgeFeeInfo.withdrawnFees).toString()
      );
    });

    it("should auto claim fee transaction (burn event deCake from HECO to BSC)", async function () {
      let signatures = [];
      let currentBurnEvent = this.burnEventDeCake;
      let debridgeId = currentBurnEvent.args.debridgeId;
      let chainFrom = hecoChainId;
      for (let oracle of this.initialOracles) {
        await this.confirmationAggregatorBSC
          .connect(oracle.account)
          .submit(currentBurnEvent.args.submissionId);
      }
      await this.confirmationAggregatorBSC
        .connect(aliceAccount)
        .submit(currentBurnEvent.args.submissionId);

      const debridgeFeeInfo = await this.debridgeBSC.getDebridgeFeeInfo(debridgeId);
      const balance = toBN(await this.cakeToken.balanceOf(this.feeProxyBSC.address));

      let sendTx = await this.debridgeBSC.claim(
        debridgeId,
        chainFrom,
        currentBurnEvent.args.receiver,
        currentBurnEvent.args.amount,
        currentBurnEvent.args.nonce,
        [],
        [],
        // currentBurnEvent.args.fallbackAddress,
        // currentBurnEvent.args.claimFee,
        // currentBurnEvent.args.data,
        // currentBurnEvent.args.reservedFlag,
        // currentBurnEvent.args.nativeSender,
        {
          from: alice,
        }
      );

      let receipt = await sendTx.wait();

      let ReceivedTransferFee = receipt.events.find((x) => {
        return x.event == "ReceivedTransferFee";
      });
      // console.log(receipt.events);
      // console.log(ReceivedTransferFee);
      // console.log("amount " + ReceivedTransferFee.args.amount.toString());

      const newDebridgeFeeInfo = await this.debridgeBSC.getDebridgeFeeInfo(debridgeId);
      const newBalance = toBN(await this.cakeToken.balanceOf(this.feeProxyBSC.address));

      // console.log("cakeToken "+ this.cakeToken.address);
      // console.log("this.debridgeBSC "+ this.debridgeBSC.address);
      // console.log("balance"+balance.toString());
      // console.log("+amount "+ currentBurnEvent.args.amount.toString());
      // console.log("newBalance.toString() "+newBalance.toString());

      // console.log("Proxy balance  "+(await this.cakeToken.balanceOf(this.callProxy.address)).toString());
      // console.log("Proxy fee balance  "+(await this.cakeToken.balanceOf(this.feeProxyBSC.address)).toString());

      //Balnce cake on debridgeGate will be the same, Cake only transfered to CallProxy and back to collected fee
      assert.equal(currentBurnEvent.args.amount.toString(), newBalance.sub(balance).toString());

      assert.equal(
        debridgeFeeInfo.collectedFees.toString(),
        newDebridgeFeeInfo.collectedFees.toString()
      );

      assert.equal(
        debridgeFeeInfo.withdrawnFees.toString(),
        newDebridgeFeeInfo.withdrawnFees.toString()
      );
    });

    it("should withdraw fee of ERC20 token (ETH network, Link) if it is called by the worker", async function () {
      await this.debridgeETH.updateFeeDiscount(this.feeProxyETH.address, 10000, 10000);
      const debridgeInfo = await this.debridgeETH.getDebridge(this.linkDebridgeId);
      const debridgeFeeInfo = await this.debridgeETH.getDebridgeFeeInfo(this.linkDebridgeId);
      const balance = toBN(await this.linkToken.balanceOf(this.debridgeETH.address));

      const supportedChainInfo = await this.debridgeETH.getChainSupport(ethChainId);
      const fixedFee = supportedChainInfo.fixedNativeFee;

      const balanceETHTreasury = toBN(await this.wethETH.balanceOf(treasury));

      let sendTx = await this.feeProxyETH
        .connect(workerAccount)
        .withdrawFee(debridgeInfo.tokenAddress, {
          value: fixedFee,
        });

      let receipt = await sendTx.wait();
      this.burnEventDeLink = receipt.events.find((x) => {
        return x.event == "Burnt"; //"AutoBurnt";
      });

      const newBalanceETHTreasury = toBN(await this.wethETH.balanceOf(treasury));
      // console.log("balanceETHTreasury "+balanceETHTreasury.toString());
      // console.log("newBalanceETHTreasury "+newBalanceETHTreasury.toString());
      const newBalance = toBN(await this.linkToken.balanceOf(this.debridgeETH.address));
      const diffBalance = balance.sub(newBalance);
      const newDebridgeFeeInfo = await this.debridgeETH.getDebridgeFeeInfo(this.linkDebridgeId);

      assert.ok(newBalanceETHTreasury.gt(balanceETHTreasury));
      // assert.equal(diffBalance.toString(), debridgeInfo.withdrawnFees.toString());
      assert.equal(0, debridgeFeeInfo.withdrawnFees.toString());
      // assert.equal(0, newDebridgeInfo.collectedFees.sub(newDebridgeInfo.withdrawnFees).toString());
      assert.equal(diffBalance.toString(), newDebridgeFeeInfo.withdrawnFees.toString());
      // assert.equal(0, newBalance.toString());
    });

    it("should reject withdrawing fee by non-worker", async function () {
      await expectRevert(
        this.feeProxyBSC
          .connect(bobAccount)
          .withdrawFee("0x5A0b54D5dc17e0AadC383d2db43B0a0D3E029c4c"),
        "WorkerBadRole()"
      );

      await expectRevert(
        this.feeProxyBSC.connect(bobAccount).withdrawNativeFee(),
        "WorkerBadRole()"
      );

      await expectRevert(
        this.debridgeBSC.connect(bobAccount).withdrawFee(this.linkDebridgeId),
        "FeeProxyBadRole()"
      );
    });

    // it("should reject withdrawing fees if the token not from current chain", async function () {
    //   const fakeDebridgeId = await this.debridgeBSC.getDebridgeId(
    //     999,
    //     "0x5A0b54D5dc17e0AadC383d2db43B0a0D3E029c4c"
    //   );
    //   await expectRevert(
    //     this.feeProxyBSC.connect(workerAccount).withdrawFee("0x5A0b54D5dc17e0AadC383d2db43B0a0D3E029c4c"),
    //     "DebridgeNotFound()"
    //   );
    // });
  });
});<|MERGE_RESOLUTION|>--- conflicted
+++ resolved
@@ -1452,25 +1452,9 @@
       });
       this.linkSubmissionId = this.linkSubmission.args.submissionId;
 
-<<<<<<< HEAD
-      this.nativeSignatures = "0x";
-      for (let oracleKey of oracleKeys) {
-        let currentSignature = (await bscWeb3.eth.accounts.sign(this.nativeSubmissionId, oracleKey))
-          .signature;
-        // remove first 0x
-        this.nativeSignatures += currentSignature.substring(2, currentSignature.length);
-      }
-
-      this.linkSignatures = "0x";
-      for (let oracleKey of oracleKeys) {
-        let currentSignature = (await bscWeb3.eth.accounts.sign(this.linkSubmissionId, oracleKey))
-          .signature;
-        this.linkSignatures += currentSignature.substring(2, currentSignature.length);
-      }
-=======
+
       this.nativeSignatures = await submissionSignatures(bscWeb3, oracleKeys, this.nativeSubmissionId);
       this.linkSignatures = await submissionSignatures(bscWeb3, oracleKeys, this.linkSubmissionId);
->>>>>>> 27cd6e7f
     });
 
     it("check view method is valid signature", async function () {
