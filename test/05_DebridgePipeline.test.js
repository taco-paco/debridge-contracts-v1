const { expectRevert } = require("@openzeppelin/test-helpers");
const { permitWithDeadline } = require("./utils.spec");
const MockLinkToken = artifacts.require("MockLinkToken");
const MockToken = artifacts.require("MockToken");
const WrappedAsset = artifacts.require("WrappedAsset");
const IUniswapV2Pair = artifacts.require("IUniswapV2Pair");
const { MAX_UINT256 } = require("@openzeppelin/test-helpers/src/constants");
const { toWei } = web3.utils;
const { BigNumber } = require("ethers");

const bscWeb3 = new Web3(process.env.TEST_BSC_PROVIDER);
const oracleKeys = JSON.parse(process.env.TEST_ORACLE_KEYS);

function toBN(number) {
  return BigNumber.from(number.toString());
}

const ZERO_ADDRESS = ethers.constants.AddressZero;
const MAX = web3.utils.toTwosComplement(-1);
const alicePrivKey = "0x512aba028561d58c914fdcb31cc7f4dd9a433cb3672eb9eaf44302eb097ec3bc";
const bobPrivKey = "0x79b2a2a43a1e9f325920f99a720605c9c563c61fb5ae3ebe483f83f1230512d3";

const transferFeeBps = 50;
const minReservesBps = 3000;
const BPS = toBN(10000);

const fixedNativeFeeETH = toWei("0.001");
const fixedNativeFeeBNB = toWei("0.05");
const fixedNativeFeeHT = toWei("1");
const isSupported = true;

const ethChainId = 1;
const bscChainId = 56;
const hecoChainId = 256;
let sentEvents = [];
let mintEvents = [];

let burnEvents = [];
let claimEvents = [];

const nativeBSCDebridgeId = "0x8ca679b0f7e259a80b1066b4253c3fdc0d9bdbb15c926fd2a5eab0335bf1f745";
const nativeETHDebridgeId = "0x6ac1b981b4452354ad8bd156fe151bcb91252dea9ed7232af4d0e64b50c09dcf";

const referralCode = 555;
const zeroFlag = 0;

const discountsValues = [0, 5000, 10000];
contract("DeBridgeGate real pipeline mode", function () {
  before(async function () {
    this.signers = await ethers.getSigners();
    aliceAccount = this.signers[0];
    bobAccount = this.signers[1];
    carolAccount = this.signers[2];
    eveAccount = this.signers[3];
    feiAccount = this.signers[4];
    devidAccount = this.signers[5];
    alice = aliceAccount.address;
    bob = bobAccount.address;
    carol = carolAccount.address;
    eve = eveAccount.address;
    fei = feiAccount.address;
    devid = devidAccount.address;
    treasury = devid;
    worker = alice;
    workerAccount = aliceAccount;

    const WETH9 = await deployments.getArtifact("WETH9");
    const WETH9Factory = await ethers.getContractFactory(WETH9.abi, WETH9.bytecode, alice);
    const UniswapV2 = await deployments.getArtifact("UniswapV2Factory");
    const UniswapV2Factory = await ethers.getContractFactory(
      UniswapV2.abi,
      UniswapV2.bytecode,
      alice
    );

    const ConfirmationAggregatorFactory = await ethers.getContractFactory(
      "ConfirmationAggregator",
      alice
    );
    const DeBridgeGateFactory = await ethers.getContractFactory("MockDeBridgeGate", alice);
    const SignatureVerifierFactory = await ethers.getContractFactory("SignatureVerifier", alice);
    const CallProxyFactory = await ethers.getContractFactory("CallProxy", alice);
    const DefiControllerFactory = await ethers.getContractFactory("DefiController", alice);
    const MockFeeProxyFactory = await ethers.getContractFactory("MockFeeProxy", alice);

    this.amountThreshols = toWei("1000");
    this.minConfirmations = 5;
    this.confirmationThreshold = 5; //Confirmations per block before extra check enabled.
    this.excessConfirmations = 7; //Confirmations count in case of excess activity.

    this.initialOracles = [];

    for (let i = 1; i < this.signers.length; i++) {
      this.initialOracles.push({
        account: this.signers[i],
        address: this.signers[i].address,
        admin: alice,
      });
    }

    //-------Deploy mock tokens contracts
    this.cakeToken = await MockToken.new("PancakeSwap Token", "Cake", 18, {
      from: alice,
    });
    this.linkToken = await MockLinkToken.new("ChainLink Token", "LINK", 18, {
      from: alice,
    });
    this.dbrToken = await MockLinkToken.new("DBR", "DBR", 18, {
      from: alice,
    });

    //-------Deploy weth contracts
    this.wethETH = await WETH9Factory.deploy();
    this.wethBSC = await WETH9Factory.deploy();
    this.wethHECO = await WETH9Factory.deploy();

    //-------Deploy uniswap contracts
    this.uniswapFactoryETH = await UniswapV2Factory.deploy(carol);
    this.uniswapFactoryBSC = await UniswapV2Factory.deploy(carol);
    this.uniswapFactoryHECO = await UniswapV2Factory.deploy(carol);

    //-------Deploy FeeProxy contracts
    this.feeProxyETH = await upgrades.deployProxy(
      MockFeeProxyFactory,
      [this.uniswapFactoryETH.address, this.wethETH.address],
      {
        initializer: "initializeMock",
        kind: "transparent",
      }
    );

    this.feeProxyBSC = await upgrades.deployProxy(
      MockFeeProxyFactory,
      [this.uniswapFactoryBSC.address, this.wethBSC.address],
      {
        initializer: "initializeMock",
        kind: "transparent",
      }
    );

    this.feeProxyHECO = await upgrades.deployProxy(
      MockFeeProxyFactory,
      [this.uniswapFactoryHECO.address, this.wethHECO.address],
      {
        initializer: "initializeMock",
        kind: "transparent",
      }
    );

    //Hack override contract chain Id
    await this.feeProxyETH.overrideChainId(ethChainId);
    await this.feeProxyBSC.overrideChainId(bscChainId);
    await this.feeProxyHECO.overrideChainId(hecoChainId);

    // console.log(`feeProxyETH: ${this.feeProxyETH.address.toString()}`);
    // console.log(`feeProxyBSC: ${this.feeProxyBSC.address.toString()}`);
    // console.log(`feeProxyHECO: ${this.feeProxyHECO.address.toString()}`);

    //-------Deploy callProxy contracts
    this.callProxy = await upgrades.deployProxy(CallProxyFactory, []);

    //-------Deploy defiController contracts
    this.defiControllerETH = await upgrades.deployProxy(DefiControllerFactory, []);

    //-------Deploy confirmation aggregator contracts
    //   function initialize(
    //     uint256 _minConfirmations,
    //     uint256 _confirmationThreshold,
    //     uint256 _excessConfirmations,
    //     address _wrappedAssetAdmin,
    //     address _debridgeAddress
    // )
    this.confirmationAggregatorBSC = await upgrades.deployProxy(ConfirmationAggregatorFactory, [
      this.minConfirmations,
      this.confirmationThreshold,
      this.excessConfirmations,
      alice,
      ZERO_ADDRESS,
    ]);

    await this.confirmationAggregatorBSC.deployed();

    this.confirmationAggregatorHECO = await upgrades.deployProxy(ConfirmationAggregatorFactory, [
      this.minConfirmations,
      this.confirmationThreshold,
      this.excessConfirmations,
      alice,
      ZERO_ADDRESS,
    ]);

    await this.confirmationAggregatorHECO.deployed();

    this.signatureVerifierETH = await upgrades.deployProxy(SignatureVerifierFactory, [
      this.minConfirmations,
      this.confirmationThreshold,
      this.excessConfirmations,
      alice,
      ZERO_ADDRESS,
    ]);
    await this.signatureVerifierETH.deployed();

    //-------Deploy DebridgeGate contracts
    //   function initialize(
    //     uint256 _excessConfirmations,
    //     address _signatureVerifier,
    //     address _confirmationAggregator,
    //     address _callProxy,
    //     IWETH _weth,
    //     IFeeProxy _feeProxy,
    //     IDefiController _defiController,
    // )
    this.debridgeETH = await upgrades.deployProxy(
      DeBridgeGateFactory,
      [
        this.excessConfirmations,
        this.signatureVerifierETH.address,
        ZERO_ADDRESS,
        this.callProxy.address.toString(),
        this.wethETH.address,
        this.feeProxyETH.address,
        this.defiControllerETH.address,
        ethChainId, //overrideChainId
      ],
      {
        initializer: "initializeMock",
        kind: "transparent",
      }
    );

    this.debridgeBSC = await upgrades.deployProxy(
      DeBridgeGateFactory,
      [
        this.excessConfirmations,
        ZERO_ADDRESS,
        this.confirmationAggregatorBSC.address,
        this.callProxy.address.toString(),
        this.wethBSC.address,
        this.feeProxyBSC.address,
        ZERO_ADDRESS,
        bscChainId, //overrideChainId
      ],
      {
        initializer: "initializeMock",
        kind: "transparent",
      }
    );

    this.debridgeHECO = await upgrades.deployProxy(
      DeBridgeGateFactory,
      [
        this.excessConfirmations,
        ZERO_ADDRESS,
        this.confirmationAggregatorHECO.address,
        this.callProxy.address.toString(),
        this.wethHECO.address,
        this.feeProxyHECO.address,
        ZERO_ADDRESS,
        hecoChainId, //overrideChainId
      ],
      {
        initializer: "initializeMock",
        kind: "transparent",
      }
    );

    await this.debridgeETH.updateChainSupport(
      [bscChainId, hecoChainId],
      [
        {
          transferFeeBps,
          fixedNativeFee: fixedNativeFeeBNB,
          isSupported,
        },
        {
          transferFeeBps,
          fixedNativeFee: fixedNativeFeeHT,
          isSupported,
        },
      ]
    );

    await this.debridgeBSC.updateChainSupport(
      [ethChainId, hecoChainId], //supportedChainIds,
      [
        {
          transferFeeBps,
          fixedNativeFee: fixedNativeFeeETH,
          isSupported,
        },
        {
          transferFeeBps,
          fixedNativeFee: fixedNativeFeeHT,
          isSupported,
        },
      ],
    )

    await this.debridgeHECO.updateChainSupport(
      [ethChainId, bscChainId], //supportedChainIds,
      [
        {
          transferFeeBps,
          fixedNativeFee: fixedNativeFeeETH,
          isSupported,
        },
        {
          transferFeeBps,
          fixedNativeFee: fixedNativeFeeBNB,
          isSupported,
        },
      ]
    )
    await this.signatureVerifierETH.setDebridgeAddress(this.debridgeETH.address);

    this.linkDebridgeId = await this.debridgeETH.getDebridgeId(ethChainId, this.linkToken.address);
    this.cakeDebridgeId = await this.debridgeETH.getDebridgeId(bscChainId, this.cakeToken.address);

    this.nativeDebridgeIdETH = await this.debridgeETH.getDebridgeId(ethChainId, ZERO_ADDRESS);
    this.nativeDebridgeIdBSC = await this.debridgeBSC.getDebridgeId(bscChainId, ZERO_ADDRESS);
    this.nativeDebridgeIdHECO = await this.debridgeHECO.getDebridgeId(hecoChainId, ZERO_ADDRESS);

    this.debridgeWethId = await this.debridgeETH.getDebridgeId(ethChainId, this.wethETH.address);

    this.debridgeWethBSCId = await this.debridgeETH.getDebridgeId(bscChainId, this.wethBSC.address);

    this.debridgeWethHECOId = await this.debridgeETH.getDebridgeId(
      hecoChainId,
      this.wethHECO.address
    );

    const DEBRIDGE_GATE_ROLE = await this.callProxy.DEBRIDGE_GATE_ROLE();
    await this.callProxy.grantRole(DEBRIDGE_GATE_ROLE, this.debridgeETH.address);
    await this.callProxy.grantRole(DEBRIDGE_GATE_ROLE, this.debridgeBSC.address);
    await this.callProxy.grantRole(DEBRIDGE_GATE_ROLE, this.debridgeHECO.address);

    this.non_evm_receivers = [
      // SOL
      web3.utils.utf8ToHex('CuieVDEDtLo7FypA9SbLM9saXFdb1dsshEkyErMqkRQq'),
      // BTC
      web3.utils.utf8ToHex('qrg6smtqa4swuj4lk5v0x5m2hyanr8hgm5s68ztfdv'),
      // BTC long
      web3.utils.utf8ToHex('bc1qgdjqv0av3q56jvd82tkdjpy7gdp9ut8tlqmgrpmv24sq90ecnvqqjwvw97'),
    ]

  });
  context("Configure contracts", () => {
    it("Check init contract params", async function () {
      //TODO: check that correct binding in constructor
      assert.equal(
        this.uniswapFactoryETH.address.toString(),
        await this.feeProxyETH.uniswapFactory()
      );
      assert.equal(
        this.uniswapFactoryBSC.address.toString(),
        await this.feeProxyBSC.uniswapFactory()
      );
      assert.equal(
        this.uniswapFactoryHECO.address.toString(),
        await this.feeProxyHECO.uniswapFactory()
      );

      assert.equal(ZERO_ADDRESS, await this.debridgeETH.confirmationAggregator());
      assert.equal(
        this.confirmationAggregatorBSC.address,
        await this.debridgeBSC.confirmationAggregator()
      );
      assert.equal(
        this.confirmationAggregatorHECO.address,
        await this.debridgeHECO.confirmationAggregator()
      );

      // assert.equal(ZERO_ADDRESS, await this.confirmationAggregatorETH.debridgeAddress());
      assert.equal(ZERO_ADDRESS, await this.confirmationAggregatorBSC.debridgeAddress());
      assert.equal(ZERO_ADDRESS, await this.confirmationAggregatorHECO.debridgeAddress());

      assert.equal(ZERO_ADDRESS, await this.feeProxyETH.debridgeGate());
      assert.equal(ZERO_ADDRESS, await this.feeProxyBSC.debridgeGate());
      assert.equal(ZERO_ADDRESS, await this.feeProxyHECO.debridgeGate());

      assert.equal(this.feeProxyETH.address, await this.debridgeETH.feeProxy());
      assert.equal(this.feeProxyBSC.address, await this.debridgeBSC.feeProxy());
      assert.equal(this.feeProxyHECO.address, await this.debridgeHECO.feeProxy());

      // assert.equal(treasury, await this.debridgeETH.treasury());
      // assert.equal(treasury, await this.debridgeBSC.treasury());
      // assert.equal(treasury, await this.debridgeHECO.treasury());

      assert.equal(this.defiControllerETH.address, await this.debridgeETH.defiController());
      assert.equal(ZERO_ADDRESS, await this.debridgeBSC.defiController());
      assert.equal(ZERO_ADDRESS, await this.debridgeHECO.defiController());

      assert.equal(this.wethETH.address, await this.debridgeETH.weth());
      assert.equal(this.wethBSC.address, await this.debridgeBSC.weth());
      assert.equal(this.wethHECO.address, await this.debridgeHECO.weth());
    });
    it("Initialize oracles", async function () {
      let oracleAddresses = [];
      let oracleAdmins = [];
      let required = [];
      for (let oracle of this.initialOracles) {
        oracleAddresses.push(oracle.address);
        oracleAdmins.push(oracle.admin);
        required.push(false);
      }

      await this.confirmationAggregatorBSC.addOracles(oracleAddresses, oracleAdmins, required, {
        from: alice,
      });
      await this.confirmationAggregatorHECO.addOracles(oracleAddresses, oracleAdmins, required, {
        from: alice,
      });

      //Alice is required oracle
      await this.confirmationAggregatorBSC.addOracles([alice], [alice], [true], {
        from: alice,
      });
      await this.confirmationAggregatorHECO.addOracles([alice], [alice], [true], {
        from: alice,
      });

      await this.signatureVerifierETH.addOracles(oracleAddresses, oracleAdmins, required, {
        from: alice,
      });

      //Alice is required oracle
      await this.signatureVerifierETH.addOracles([alice], [alice], [true], {
        from: alice,
      });

      //TODO: check that we added oracles
    });

    it("Update fixed fee for WETH", async function () {
      const wethDebridgeId = await this.debridgeETH.getDebridgeId(ethChainId, this.wethETH.address);
      const bscWethDebridgeId = await this.debridgeETH.getDebridgeId(
        bscChainId,
        this.wethBSC.address
      );
      const hecoWethDebridgeId = await this.debridgeETH.getDebridgeId(
        hecoChainId,
        this.wethHECO.address
      );
      //   function updateAssetFixedFees(
      //     bytes32 _debridgeId,
      //     uint256[] memory _supportedChainIds,
      //     uint256[] memory _assetFeesInfo
      // )
      await this.debridgeETH.updateAssetFixedFees(
        wethDebridgeId,
        [bscChainId, hecoChainId],
        [fixedNativeFeeBNB, fixedNativeFeeHT]
      );

      await this.debridgeBSC.updateAssetFixedFees(
        bscWethDebridgeId,
        [ethChainId, hecoChainId],
        [fixedNativeFeeETH, fixedNativeFeeHT]
      );

      await this.debridgeHECO.updateAssetFixedFees(
        wethDebridgeId,
        [ethChainId, bscChainId],
        [fixedNativeFeeHT, fixedNativeFeeBNB]
      );

      //TODO: check that we added oracles
    });
  });

  context("Test setting configurations by different users", () => {
    it("should set aggregator if called by the admin", async function () {
      let testAddress = "0x765bDC94443b2D87543ee6BdDEE2208343C8C07A";
      await this.debridgeETH.setAggregator(testAddress);
      assert.equal(testAddress, await this.debridgeETH.confirmationAggregator());
      //Return to ZERO_ADDRESS
      await this.debridgeETH.setAggregator(ZERO_ADDRESS);
      assert.equal(ZERO_ADDRESS, await this.debridgeETH.confirmationAggregator());
    });

    it("should set debridgeGate to confirmationAggregator if called by the admin", async function () {
      await this.confirmationAggregatorBSC.setDebridgeAddress(this.debridgeBSC.address.toString());
      assert.equal(
        this.debridgeBSC.address.toString(),
        await this.confirmationAggregatorBSC.debridgeAddress()
      );

      await this.confirmationAggregatorHECO.setDebridgeAddress(
        this.debridgeHECO.address.toString()
      );
      assert.equal(
        this.debridgeHECO.address.toString(),
        await this.confirmationAggregatorHECO.debridgeAddress()
      );
    });

    it("should set debridgeGate to fee proxy if called by the admin", async function () {
      await this.feeProxyETH.setDebridgeGate(this.debridgeETH.address.toString());
      await this.feeProxyBSC.setDebridgeGate(this.debridgeBSC.address.toString());
      await this.feeProxyHECO.setDebridgeGate(this.debridgeHECO.address.toString());
      assert.equal(this.debridgeETH.address.toString(), await this.feeProxyETH.debridgeGate());
      assert.equal(this.debridgeBSC.address.toString(), await this.feeProxyBSC.debridgeGate());
      assert.equal(this.debridgeHECO.address.toString(), await this.feeProxyHECO.debridgeGate());
    });
    it("should set fee proxy if called by the admin", async function () {
      let testAddress = "0x765bDC94443b2D87543ee6BdDEE2208343C8C07A";
      await this.debridgeETH.setFeeProxy(testAddress);
      assert.equal(testAddress, await this.debridgeETH.feeProxy());
      //restore back
      await this.debridgeETH.setFeeProxy(this.feeProxyETH.address);
      assert.equal(this.feeProxyETH.address, await this.debridgeETH.feeProxy());
    });

    it("should set defi controller if called by the admin", async function () {
      let testAddress = "0x765bDC94443b2D87543ee6BdDEE2208343C8C07A";
      await this.debridgeBSC.setDefiController(testAddress);
      assert.equal(testAddress, await this.debridgeBSC.defiController());
      //restore back
      await this.debridgeBSC.setDefiController(ZERO_ADDRESS);
      assert.equal(ZERO_ADDRESS, await this.debridgeBSC.defiController());
    });

    // setWeth removed from contract
    // it("should set weth if called by the admin", async function() {
    //   let testAddress = "0x765bDC94443b2D87543ee6BdDEE2208343C8C07A";
    //   await this.debridgeETH.setWeth(testAddress);
    //   assert.equal(testAddress, await this.debridgeETH.weth());
    //   //restore back
    //   await this.debridgeETH.setWeth(this.wethETH.address);
    //   assert.equal(this.wethETH.address, await this.debridgeETH.weth());
    // });

    it("should reject setting aggregator if called by the non-admin", async function () {
      await expectRevert(
        this.debridgeETH.connect(bobAccount).setAggregator(ZERO_ADDRESS),
        "AdminBadRole()"
      );
    });

    it("should reject setting fee proxy if called by the non-admin", async function () {
      await expectRevert(
        this.debridgeETH.connect(bobAccount).setFeeProxy(ZERO_ADDRESS),
        "AdminBadRole()"
      );
    });

    it("should reject setting defi controller if called by the non-admin", async function () {
      await expectRevert(
        this.debridgeETH.connect(bobAccount).setDefiController(ZERO_ADDRESS),
        "AdminBadRole()"
      );
    });

    // setWeth removed from contract
    // it("should reject setting weth if called by the non-admin", async function() {
    //   await expectRevert(
    //     this.debridgeETH.connect(bobAccount).setWeth(ZERO_ADDRESS),
    //     "onlyAdmin: AdminBadRole()"
    //   );
    // });
  });

  context("Test managing assets", () => {
    before(async function () {
      currentChainId = await this.debridgeETH.chainId();
      const newSupply = toWei("100");
      await this.linkToken.mint(alice, newSupply, {
        from: alice,
      });
      await this.dbrToken.mint(alice, newSupply, {
        from: alice,
      });
    });

    it("should confirm new asset if called by the oracles", async function () {
      const tokenAddress = this.linkToken.address;
      const chainId = ethChainId;
      const maxAmount = toWei("1000000");
      const amountThreshold = toWei("10");
      const name = await this.linkToken.name();
      const symbol = await this.linkToken.symbol();
      const decimals = (await this.linkToken.decimals()).toString();
      const debridgeId = await this.confirmationAggregatorBSC.getDebridgeId(chainId, tokenAddress);
      for (let oracle of this.initialOracles) {
        await this.confirmationAggregatorBSC
          .connect(oracle.account)
          .confirmNewAsset(tokenAddress, chainId, name, symbol, decimals);
      }

      const deployId = await this.confirmationAggregatorBSC.getDeployId(
        debridgeId,
        name,
        symbol,
        decimals
      );
      //Check that new assets is confirmed
      assert.equal(deployId, await this.confirmationAggregatorBSC.confirmedDeployInfo(debridgeId));
      await this.debridgeBSC.updateAsset(debridgeId, maxAmount, minReservesBps, amountThreshold);
      const debridge = await this.debridgeBSC.getDebridge(debridgeId);
      const debridgeFeeInfo = await this.debridgeBSC.getDebridgeFeeInfo(debridgeId);
      assert.equal(debridge.maxAmount.toString(), maxAmount);
      assert.equal(debridgeFeeInfo.collectedFees.toString(), "0");
      assert.equal(debridge.balance.toString(), "0");
      assert.equal(debridge.minReservesBps.toString(), minReservesBps);

      assert.equal(await this.debridgeBSC.getAmountThreshold(debridgeId), amountThreshold);

      for (let oracle of this.initialOracles) {
        await this.confirmationAggregatorBSC
          .connect(oracle.account)
          .confirmNewAsset(this.wethETH.address, ethChainId, "Wrapped ETH", "deETH", 18);
        await this.confirmationAggregatorHECO
          .connect(oracle.account)
          .confirmNewAsset(this.wethETH.address, ethChainId, "Wrapped ETH", "deETH", 18);
        await this.confirmationAggregatorBSC
          .connect(oracle.account)
          .confirmNewAsset(this.wethETH.address, hecoChainId, "Wrapped HT", "deHT", 18);
        await this.confirmationAggregatorHECO
          .connect(oracle.account)
          .confirmNewAsset(this.cakeToken.address, bscChainId, "PancakeSwap Token", "Cake", 18);
        await this.confirmationAggregatorHECO
          .connect(oracle.account)
          .confirmNewAsset(this.wethBSC.address, bscChainId, "Wrapped BNB", "deBNB", 18);
      }
    });
  });

  //TODO: ADDDDD
  //it("should reject add external asset without DSRM confirmation", async function() {
  //  const tokenAddress = "0x5A0b54D5dc17e0AadC383d2db43B0a0D3E029c4c";
  //  const chainId = 56;
  //  const name = "SPARK";
  //  const symbol = "SPARK Dollar";
  //  const decimals = 18;

  //  //start from 1 (skipped alice)
  //  for (let i = 1; i < this.initialOracles.length; i++) {
  //    this.confirmationAggregator.confirmNewAsset(tokenAddress, chainId, name, symbol, decimals, {
  //      from: this.initialOracles[i],
  //    })
  //  }

  //  //TODO: need to deploy assets by debridge gate
  //  await expectRevert(
  //      this.confirmationAggregator.confirmNewAsset(tokenAddress, chainId, name, symbol, decimals, signatures, {
  //      from: alice,
  //    }),
  //    "Not confirmed by required oracles"
  //  );
  //});

  //it("should reject add external asset without -1 confirmation", async function() {
  //  const tokenAddress = "0x5A0b54D5dc17e0AadC383d2db43B0a0D3E029c4c";
  //  const chainId = 56;
  //  const name = "MUSD";
  //  const symbol = "Magic Dollar";
  //  const decimals = 18;

  //  for (let i = 1; i < this.initialOracles.length; i++) {
  //    this.confirmationAggregator.confirmNewAsset(tokenAddress, chainId, name, symbol, decimals, {
  //      from: this.initialOracles[i],
  //    })
  //  }

  //  //TODO: need to deploy assets by debridge gate
  //  await expectRevert(
  //      this.signatureVerifier.confirmNewAsset(tokenAddress, chainId, name, symbol, decimals, signatures, {
  //      from: alice,
  //    }),
  //    "not confirmed"
  //  );
  //});

  // it("should update excessConfirmations if called by the admin", async function() {
  //   let newExcessConfirmations = 9;
  //   await this.debridgeETH.updateExcessConfirmations(
  //     newExcessConfirmations,
  //     {
  //       from: alice,
  //     }
  //   );
  //   assert.equal(await this.debridgeETH.excessConfirmations(), newExcessConfirmations);
  // });

  discountsValues.forEach(discount => {
    context(`Test send method from ETH to BSC. discount: ${(discount * 100) / BPS}%`, () => {
      it(`set discount ${(discount * 100) / BPS}% fee for customer alice`, async function () {
        await this.debridgeETH.updateFeeDiscount(alice, discount, discount);
        const discountFromContract = await this.debridgeETH.feeDiscount(alice);
        expect(discount).to.equal(discountFromContract.discountTransferBps);
        expect(discount).to.equal(discountFromContract.discountFixBps);
      });

      it("should send native tokens", async function () {
        const tokenAddress = ZERO_ADDRESS;
        const chainId = await this.debridgeETH.chainId();
        const receiver = bob;
        const amount = toBN(toWei("10"));
        const chainIdTo = bscChainId;
        const debridgeId = await this.debridgeETH.getDebridgeId(chainId, tokenAddress);

        const balance = toBN(await this.wethETH.balanceOf(this.debridgeETH.address));
        const debridgeFeeInfo = await this.debridgeETH.getDebridgeFeeInfo(this.debridgeWethId);
        const debridge = await this.debridgeETH.getDebridge(debridgeId);
        const supportedChainInfo = await this.debridgeETH.getChainSupport(chainIdTo);
        let feesWithFix = toBN(supportedChainInfo.transferFeeBps)
          .mul(amount)
          .div(BPS)
          .add(toBN(supportedChainInfo.fixedNativeFee));
        feesWithFix = toBN(feesWithFix).sub(toBN(feesWithFix).mul(discount).div(BPS));

        let sendTx = await this.debridgeETH.send(
          tokenAddress,
          receiver,
          amount,
          chainIdTo,
          "0x",
          false,
          referralCode,
          [],
          {
            value: amount,
            from: alice,
          }
        );

        let receipt = await sendTx.wait();
        let sentEvent = receipt.events.find((x) => {
          return x.event == "Sent";
        });
        sentEvents.push(sentEvent);

        const newBalance = toBN(await this.wethETH.balanceOf(this.debridgeETH.address));
        const newDebridgeFeeInfo = await this.debridgeETH.getDebridgeFeeInfo(this.debridgeWethId);
        const newDebridgeInfo = await this.debridgeETH.getDebridge(debridgeId);
        assert.equal(balance.add(amount).toString(), newBalance.toString());
        assert.equal(
          debridgeFeeInfo.collectedFees.add(feesWithFix).toString(),
          newDebridgeFeeInfo.collectedFees.toString()
        );

        //TODO: check that balance was increased
        // assert.equal(
        //   debridge.balance
        //     .add(amount)  - fee%
        //     .toString(),
        //     newDebridgeInfo.balance.toString()
        // );
      });

      it("should send ERC20 tokens without permit", async function () {
        const tokenAddress = this.linkToken.address;
        const chainId = await this.debridgeETH.chainId();
        const receiver = bob;
        const amount = toBN(toWei("100"));
        const chainIdTo = bscChainId;
        await this.linkToken.mint(alice, amount, {
          from: alice,
        });
        await this.linkToken.approve(this.debridgeETH.address, amount, {
          from: alice,
        });
        const debridgeId = await this.debridgeETH.getDebridgeId(chainId, tokenAddress);

        const balance = toBN(await this.linkToken.balanceOf(this.debridgeETH.address));
        const debridgeFeeInfo = await this.debridgeETH.getDebridgeFeeInfo(debridgeId);
        const supportedChainInfo = await this.debridgeETH.getChainSupport(chainIdTo);
        const nativeDebridgeFeeInfo = await this.debridgeETH.getDebridgeFeeInfo(
          this.nativeDebridgeIdETH
        );
        let fees = toBN(supportedChainInfo.transferFeeBps).mul(amount).div(BPS);
        fees = toBN(fees).sub(toBN(fees).mul(discount).div(BPS));
        let sendTx = await this.debridgeETH.send(
          tokenAddress,
          receiver,
          amount,
          chainIdTo,
          "0x",
          false,
          referralCode,
          {
            value: supportedChainInfo.fixedNativeFee,
            from: alice,
          }
        );

        let receipt = await sendTx.wait();
        let sentEvent = receipt.events.find((x) => {
          return x.event == "Sent";
        });
        sentEvents.push(sentEvent);

        const newNativeDebridgeFeeInfo = await this.debridgeETH.getDebridgeFeeInfo(
          this.nativeDebridgeIdETH
        );
        const newBalance = toBN(await this.linkToken.balanceOf(this.debridgeETH.address));
        const newDebridgeFeeInfo = await this.debridgeETH.getDebridgeFeeInfo(debridgeId);
        assert.equal(balance.add(amount).toString(), newBalance.toString());
        assert.equal(
          debridgeFeeInfo.collectedFees.add(fees).toString(),
          newDebridgeFeeInfo.collectedFees.toString()
        );
        assert.equal(
          nativeDebridgeFeeInfo.collectedFees
            .add(toBN(supportedChainInfo.fixedNativeFee))
            .toString(),
          newNativeDebridgeFeeInfo.collectedFees.toString()
        );

        //TODO: check that balance was increased
        // assert.equal(
        //   debridge.balance
        //     .add(amount) - fee%
        //     .toString(),
        //     newDebridgeInfo.balance.toString()
        // );
      });

      it("should send ERC20 tokens with permit", async function () {
        const tokenAddress = this.linkToken.address;
        const chainId = await this.debridgeETH.chainId();
        const receiver = bob;
        const amount = toBN(toWei("100"));
        const chainIdTo = bscChainId;
        await this.linkToken.mint(alice, amount, {
          from: alice,
        });
        // await this.linkToken.approve(this.debridgeETH.address, amount, {
        //   from: alice,
        // });
        const debridgeId = await this.debridgeETH.getDebridgeId(chainId, tokenAddress);

        const balance = toBN(await this.linkToken.balanceOf(this.debridgeETH.address));
        const debridgeFeeInfo = await this.debridgeETH.getDebridgeFeeInfo(debridgeId);
        const supportedChainInfo = await this.debridgeETH.getChainSupport(chainIdTo);
        const nativeDebridgeFeeInfo = await this.debridgeETH.getDebridgeFeeInfo(
          this.nativeDebridgeIdETH
        );
        let fees = toBN(supportedChainInfo.transferFeeBps).mul(amount).div(BPS);
        fees = toBN(fees).sub(toBN(fees).mul(discount).div(BPS));

        const permit = await permitWithDeadline(
          this.linkToken,
          alice,
          this.debridgeETH.address,
          amount,
          toBN(MAX_UINT256),
          alicePrivKey,
        );

        let sendTx = await this.debridgeETH.send(
          tokenAddress,
          receiver,
          amount,
          chainIdTo,
          permit,
          false,
          referralCode,
          [],
          {
            value: supportedChainInfo.fixedNativeFee,
            from: alice,
          }
        );

        let receipt = await sendTx.wait();
        let sentEvent = receipt.events.find((x) => {
          return x.event == "Sent";
        });
        sentEvents.push(sentEvent);

        const newNativeDebridgeFeeInfo = await this.debridgeETH.getDebridgeFeeInfo(
          this.nativeDebridgeIdETH
        );
        const newBalance = toBN(await this.linkToken.balanceOf(this.debridgeETH.address));
        const newDebridgeFeeInfo = await this.debridgeETH.getDebridgeFeeInfo(debridgeId);
        assert.equal(balance.add(amount).toString(), newBalance.toString());
        assert.equal(
          debridgeFeeInfo.collectedFees.add(fees).toString(),
          newDebridgeFeeInfo.collectedFees.toString()
        );
        assert.equal(
          nativeDebridgeFeeInfo.collectedFees
            .add(toBN(supportedChainInfo.fixedNativeFee))
            .toString(),
          newNativeDebridgeFeeInfo.collectedFees.toString()
        );

        //TODO: check that balance was increased
        // assert.equal(
        //   debridge.balance
        //     .add(amount) - fee%
        //     .toString(),
        //     newDebridgeInfo.balance.toString()
        // );
      });

      it("should reject sending too mismatched amount of native tokens", async function () {
        const tokenAddress = ZERO_ADDRESS;
        const receiver = bob;
        const amount = toBN(toWei("1"));
        const chainIdTo = bscChainId;
        await expectRevert(
          this.debridgeETH.send(
            tokenAddress,
            receiver,
            amount,
            chainIdTo,
<<<<<<< HEAD
            false,
            referralCode,
            [],
=======
            "0x",
            false,
            referralCode,
>>>>>>> bbb2d5d0
            {
              value: toWei("0.1"),
              from: alice,
            }),
          "AmountMismatch()"
        );
      });

      it("should reject sending tokens to unsupported chain", async function () {
        const tokenAddress = ZERO_ADDRESS;
        const receiver = bob;
        const amount = toBN(toWei("1"));
        const chainIdTo = 9999;
        await expectRevert(
          this.debridgeETH.send(
            tokenAddress,
            receiver,
            amount,
            chainIdTo,
<<<<<<< HEAD
            false,
            referralCode,
            [],
=======
            "0x",
            false,
            referralCode,
>>>>>>> bbb2d5d0
            {
              value: amount,
              from: alice,
            }),
          "WrongTargedChain()"
        );
      });

      it("should support non EVM receiver parameter", async function () {
        const amount = toBN(toWei("1"));
        for (const receiver of this.non_evm_receivers) {
          const tx = await this.debridgeETH.send(
            ZERO_ADDRESS,
            receiver,
            amount,
            bscChainId,
            "0x",
            false,
            referralCode,
            [],
            {
              value: amount,
              from: alice,
            }
          );
          let receipt = await tx.wait();
          let event = receipt.events.find((x) => x.event == "Sent");
          assert.equal(event.args.receiver, receiver);
        }
      });
    });
  });

  context("Test mint method (BSC network)", () => {
    before(async function () {
      this.debridgeWethId = await this.debridgeETH.getDebridgeId(ethChainId, this.wethETH.address);
      this.nativeSubmission = sentEvents.find((x) => {
        return x.args.debridgeId == this.debridgeWethId;
      });
      this.nativeSubmissionId = this.nativeSubmission.args.submissionId;

      this.linkSubmission = sentEvents.find((x) => {
        return x.args.debridgeId == this.linkDebridgeId;
      });
      this.linkSubmissionId = this.linkSubmission.args.submissionId;
    });
    it("Oracles confirm transfers (without required oracle)", async function () {
      for (let sentEvent of sentEvents) {
        for (let oracle of this.initialOracles) {
          await this.confirmationAggregatorBSC
            .connect(oracle.account)
            .submit(sentEvent.args.submissionId);
        }
      }
    });
    it("check confirmation without required oracle", async function () {
      let submissionInfo = await this.confirmationAggregatorBSC.getSubmissionInfo(
        this.nativeSubmissionId
      );
      let submissionConfirmations = await this.confirmationAggregatorBSC.getSubmissionConfirmations(
        this.nativeSubmissionId
      );

      assert.equal(submissionInfo.confirmations, this.initialOracles.length);
      assert.equal(submissionInfo.requiredConfirmations, 0);
      assert.equal(submissionInfo.isConfirmed, false);

      assert.equal(this.initialOracles.length, submissionConfirmations[0]);
      assert.equal(false, submissionConfirmations[1]);
    });

    it("should reject native token without confirmation from required oracle", async function () {
      await expectRevert(
        this.debridgeBSC.mint(
          this.debridgeWethId,
          ethChainId,
          this.nativeSubmission.args.receiver,
          this.nativeSubmission.args.amount,
          this.nativeSubmission.args.nonce,
          [],
          [],
          {
            from: alice,
          }
        ),
        "SubmissionNotConfirmed()"
      );
    });

    it("confirm by required oracle", async function () {
      await this.confirmationAggregatorBSC.submit(this.nativeSubmissionId, {
        from: alice,
      });

      await this.confirmationAggregatorBSC.submit(this.linkSubmissionId, {
        from: alice,
      });
    });

    it("check confirmations", async function () {
      const submissionInfo = await this.confirmationAggregatorBSC.getSubmissionInfo(
        this.nativeSubmissionId
      );
      // struct SubmissionInfo {
      //   uint256 block; // confirmation block
      //   uint256 confirmations; // received confirmations count
      //   uint256 requiredConfirmations; // required oracles (DSRM) received confirmations count
      //   bool isConfirmed; // is confirmed submission (user can claim)
      //   mapping(address => bool) hasVerified; // verifier => has already voted
      // }
      assert.equal(submissionInfo.confirmations, this.initialOracles.length + 1);
      assert.equal(submissionInfo.requiredConfirmations, 1);
      assert.equal(submissionInfo.isConfirmed, true);
    });

    //TODO: should reject exceed amount
    // it("should reject exceed amount", async function() {

    //   const debridgeId = await this.debridgeETH.getDebridgeId(
    //     chainId,
    //     tokenAddress
    //   );
    //   await expectRevert(
    //     this.debridgeETH.mint(
    //       debridgeId,
    //       chainId,
    //       receiver,
    //       amount,
    //       nonce,
    //       [],
    //       {
    //         from: alice,
    //       }
    //     ),
    //     "amount not confirmed"
    //   );
    // });

    it("update reduce ExcessConfirmations if called by the admin", async function () {
      let newExcessConfirmations = 3;
      await this.debridgeBSC.updateExcessConfirmations(newExcessConfirmations, {
        from: alice,
      });
      assert.equal(await this.debridgeBSC.excessConfirmations(), newExcessConfirmations);
    });

    it("should reject when the submission is blocked", async function () {
      await this.debridgeBSC.blockSubmission([this.nativeSubmissionId], true, {
        from: alice,
      });
      assert.equal(await this.debridgeBSC.isBlockedSubmission(this.nativeSubmissionId), true);
      await expectRevert(
        this.debridgeBSC.mint(
          this.debridgeWethId,
          ethChainId,
          this.nativeSubmission.args.receiver,
          this.nativeSubmission.args.amount,
          this.nativeSubmission.args.nonce,
          [],
          [],
          {
            from: alice,
          }
        ),
        "SubmissionBlocked()"
      );
    });

    it("should unblock the submission by admin", async function () {
      await this.debridgeBSC.blockSubmission([this.nativeSubmissionId], false, {
        from: alice,
      });
      assert.equal(await this.debridgeBSC.isBlockedSubmission(this.nativeSubmissionId), false);
    });

    it("should mint (deETH) when the submission is approved", async function () {
      const balance = toBN("0");
      const receiver = this.nativeSubmission.args.receiver;

      //   function mint(
      //     address _tokenAddress,
      //     uint256 _chainId,
      //     uint256 _chainIdFrom,
      //     address _receiver,
      //     uint256 _amount,
      //     uint256 _nonce,
      //     bytes[] calldata _signatures
      // )

      // console.log("nativeDebridgeId: "+await this.debridgeBSC.nativeDebridgeId());
      // console.log("getDebridgeId(ethChainId, ZERO_ADDRESS): "+await this.debridgeBSC.getDebridgeId(ethChainId, ZERO_ADDRESS));
      // console.log("this.nativeETHDebridgeId: "+ nativeETHDebridgeId);
      // console.log(await this.debridgeBSC.getDebridge(nativeETHDebridgeId));

      await this.debridgeBSC.mint(
        this.debridgeWethId,
        ethChainId,
        receiver,
        this.nativeSubmission.args.amount,
        this.nativeSubmission.args.nonce,
        [],
        [],
        {
          from: alice,
        }
      );
      const debridgeInfo = await this.debridgeBSC.getDebridge(this.debridgeWethId);
      const wrappedAsset = await WrappedAsset.at(debridgeInfo.tokenAddress);
      const newBalance = toBN(await wrappedAsset.balanceOf(receiver));

      const submissionId = await this.debridgeBSC.getSubmissionId(
        this.debridgeWethId,
        ethChainId,
        bscChainId,
        this.nativeSubmission.args.amount,
        receiver,
        this.nativeSubmission.args.nonce
      );
      const isSubmissionUsed = await this.debridgeBSC.isSubmissionUsed(submissionId);
      assert.equal(
        balance.add(this.nativeSubmission.args.amount).toString(),
        newBalance.toString()
      );
      assert.ok(isSubmissionUsed);

      const nativeTokenInfo = await this.debridgeBSC.getNativeInfo(debridgeInfo.tokenAddress);
      assert.equal(ethChainId.toString(), nativeTokenInfo.chainId.toString());
      assert.equal(this.wethETH.address.toLowerCase(), nativeTokenInfo.nativeAddress.toString());
    });

    it("should mint (deLink) when the submission is approved ", async function () {
      const balance = toBN("0");

      //   function mint(
      //     address _tokenAddress,
      //     uint256 _chainId,
      //     uint256 _chainIdFrom,
      //     address _receiver,
      //     uint256 _amount,
      //     uint256 _nonce,
      //     bytes[] calldata _signatures
      // )

      await this.debridgeBSC.mint(
        this.linkDebridgeId,
        ethChainId,
        this.linkSubmission.args.receiver,
        this.linkSubmission.args.amount,
        this.linkSubmission.args.nonce,
        [],
        [],
        {
          from: alice,
        }
      );
      const debridgeInfo = await this.debridgeBSC.getDebridge(this.linkDebridgeId);
      const wrappedAsset = await WrappedAsset.at(debridgeInfo.tokenAddress);
      const newBalance = toBN(await wrappedAsset.balanceOf(this.linkSubmission.args.receiver));
      const submissionId = await this.debridgeBSC.getSubmissionId(
        this.linkDebridgeId,
        ethChainId,
        bscChainId,
        this.linkSubmission.args.amount,
        this.linkSubmission.args.receiver,
        this.linkSubmission.args.nonce
      );
      const isSubmissionUsed = await this.debridgeBSC.isSubmissionUsed(submissionId);
      assert.equal(balance.add(this.linkSubmission.args.amount).toString(), newBalance.toString());
      assert.ok(isSubmissionUsed);

      const nativeTokenInfo = await this.debridgeBSC.getNativeInfo(debridgeInfo.tokenAddress);
      assert.equal(ethChainId.toString(), nativeTokenInfo.chainId.toString());
      assert.equal(this.linkToken.address.toLowerCase(), nativeTokenInfo.nativeAddress.toString());
    });

    it("should reject minting with unconfirmed submission", async function () {
      const wrongNonce = 4;
      await expectRevert(
        this.debridgeBSC.mint(
          this.debridgeWethId,
          ethChainId,
          this.nativeSubmission.args.receiver,
          this.nativeSubmission.args.amount,
          wrongNonce,
          [],
          [],
          {
            from: alice,
          }
        ),
        "SubmissionNotConfirmed()"
      );
    });

    it("should reject minting twice", async function () {
      await expectRevert(
        this.debridgeBSC.mint(
          this.debridgeWethId,
          ethChainId,
          this.nativeSubmission.args.receiver,
          this.nativeSubmission.args.amount,
          this.nativeSubmission.args.nonce,
          [],
          [],
          {
            from: alice,
          }
        ),
        "SubmissionUsed"
      );
    });
  });

  discountsValues.forEach(discount => {
    context(`Test burn method (BSC network) discount: ${(discount * 100) / BPS}%`, () => {
      before(async function () {});

      it(`set discount ${(discount * 100) / BPS}% fee for customer bob`, async function () {
        await this.debridgeBSC.updateFeeDiscount(bob, discount, discount);
        const discountFromContract = await this.debridgeBSC.feeDiscount(bob);
        expect(discount).to.equal(discountFromContract.discountTransferBps);
        expect(discount).to.equal(discountFromContract.discountFixBps);
      });

      it("should burning (deETH, deLink) when the amount is suficient", async function () {
        let debridgeIds = [this.debridgeWethId, this.linkDebridgeId];
        for (let debridgeId of debridgeIds) {
          const chainIdTo = ethChainId;
          const receiver = bob;
          const amount = toBN(toWei("1"));
          const debridgeInfo = await this.debridgeBSC.getDebridge(debridgeId);
          const debridgeFeeInfo = await this.debridgeBSC.getDebridgeFeeInfo(debridgeId);
          const wrappedAsset = await WrappedAsset.at(debridgeInfo.tokenAddress);
          const balance = toBN(await wrappedAsset.balanceOf(bob));
          const supportedChainInfo = await this.debridgeBSC.getChainSupport(chainIdTo);
          const permitParameter = await permitWithDeadline(
            wrappedAsset,
            bob,
            this.debridgeBSC.address,
            amount,
            toBN(MAX_UINT256),
            bobPrivKey
          );
          const nativeDebridgeFeeInfo = await this.debridgeBSC.getDebridgeFeeInfo(
            nativeBSCDebridgeId
          );
          let fixedNativeFeeWithDiscount = supportedChainInfo.fixedNativeFee;
          fixedNativeFeeWithDiscount = toBN(fixedNativeFeeWithDiscount).sub(
            toBN(fixedNativeFeeWithDiscount).mul(discount).div(BPS)
          );
          let burnTx = await this.debridgeBSC.connect(bobAccount).burn(
            debridgeId,
            receiver,
            amount,
            chainIdTo,
            permitParameter,
            false,
            referralCode,
            [],
            {
              value: fixedNativeFeeWithDiscount,
            }
          );

          let receipt = await burnTx.wait();
          let burnEvent = receipt.events.find((x) => {
            return x.event == "Burnt";
          });
          burnEvents.push(burnEvent);

          const newNativeDebridgeFeeInfo = await this.debridgeBSC.getDebridgeFeeInfo(
            nativeBSCDebridgeId
          );
          const newBalance = toBN(await wrappedAsset.balanceOf(bob));
          assert.equal(balance.sub(amount).toString(), newBalance.toString());
          const newDebridgeFeeInfo = await this.debridgeBSC.getDebridgeFeeInfo(debridgeId);
          let fees = toBN(supportedChainInfo.transferFeeBps).mul(amount).div(BPS);
          fees = toBN(fees).sub(toBN(fees).mul(discount).div(BPS));

          assert.equal(
            debridgeFeeInfo.collectedFees.add(fees).toString(),
            newDebridgeFeeInfo.collectedFees.toString()
          );
          assert.equal(
            nativeDebridgeFeeInfo.collectedFees.add(fixedNativeFeeWithDiscount).toString(),
            newNativeDebridgeFeeInfo.collectedFees.toString()
          );
        }
      });

      it("should reject burning from current chain", async function () {
        const receiver = bob;
        const amount = toBN(toWei("1"));
        await expectRevert(
          this.debridgeETH.burn(
            this.debridgeWethId,
            receiver,
            amount,
            ethChainId,
            [],
            false,
            referralCode,
            [],
            {
              from: alice,
            }
          ),
          "WrongChain()"
        );
      });

      it("should support non EVM receiver parameter", async function () {
        const amount = toBN(toWei("0.1"));
        const debridgeId = this.debridgeWethId;
        const debridgeInfo = await this.debridgeBSC.getDebridge(debridgeId);
        const wrappedAsset = await WrappedAsset.at(debridgeInfo.tokenAddress);
        const supportedChainInfo = await this.debridgeBSC.getChainSupport(ethChainId);
        let fixedNativeFeeWithDiscount = supportedChainInfo.fixedNativeFee;
        fixedNativeFeeWithDiscount = toBN(fixedNativeFeeWithDiscount).sub(
          toBN(fixedNativeFeeWithDiscount).mul(discount).div(BPS)
        );
        for (const receiver of this.non_evm_receivers) {
          const permitParameter = await permitWithDeadline(
            wrappedAsset,
            bob,
            this.debridgeBSC.address,
            amount,
            toBN(MAX_UINT256),
            bobPrivKey
          );
          const tx = await this.debridgeBSC.connect(bobAccount).burn(
            debridgeId,
            receiver,
            amount,
            ethChainId,
            permitParameter,
            false,
            referralCode,
            [],
            {
              value: fixedNativeFeeWithDiscount,
            }
          );
          let receipt = await tx.wait();
          let event = receipt.events.find((x) => x.event == "Burnt");
          assert.equal(event.args.receiver, receiver);
        }
      });
    });
  });

  context("Test claim method (ETH network)", () => {
    before(async function () {
      this.nativeSubmission = burnEvents.find((x) => {
        return x.args.debridgeId == this.debridgeWethId;
      });
      this.nativeSubmissionId = this.nativeSubmission.args.submissionId;

      this.linkSubmission = burnEvents.find((x) => {
        return x.args.debridgeId == this.linkDebridgeId;
      });
      this.linkSubmissionId = this.linkSubmission.args.submissionId;

      this.nativeSignatures = "0x";
      for (let oracleKey of oracleKeys) {
        let currentSignature = (await bscWeb3.eth.accounts.sign(this.nativeSubmissionId, oracleKey))
          .signature;
        //HACK remove first 0x
        this.nativeSignatures += currentSignature.substring(2, currentSignature.length);
      }

      this.linkSignatures = "0x";
      for (let oracleKey of oracleKeys) {
        let currentSignature = (await bscWeb3.eth.accounts.sign(this.linkSubmissionId, oracleKey))
          .signature;
        this.linkSignatures += currentSignature.substring(2, currentSignature.length);
      }
    });

    it("check view method is valid signature", async function () {
      assert.equal(
        await this.signatureVerifierETH.isValidSignature(
          this.nativeSubmissionId,
          (
            await bscWeb3.eth.accounts.sign(this.nativeSubmissionId, oracleKeys[0])
          ).signature
        ),
        true
      );
      assert.equal(
        await this.signatureVerifierETH.isValidSignature(
          this.linkSubmissionId,
          (
            await bscWeb3.eth.accounts.sign(this.nativeSubmissionId, oracleKeys[0])
          ).signature
        ),
        false
      );
    });

    it("should reject when the submission is blocked", async function () {
      await this.debridgeETH.blockSubmission([this.nativeSubmissionId], true, {
        from: alice,
      });

      assert.equal(await this.debridgeETH.isBlockedSubmission(this.nativeSubmissionId), true);

      await expectRevert(
        this.debridgeETH.claim(
          this.debridgeWethId,
          bscChainId,
          this.nativeSubmission.args.receiver,
          this.nativeSubmission.args.amount,
          this.nativeSubmission.args.nonce,
          this.nativeSignatures,
          [],
          {
            from: alice,
          }
        ),
        "SubmissionBlocked()"
      );
    });

    it("should unblock the submission by admin", async function () {
      await this.debridgeETH.blockSubmission([this.nativeSubmissionId], false, {
        from: alice,
      });
      assert.equal(await this.debridgeETH.isBlockedSubmission(this.nativeSubmissionId), false);
    });

    it("should reject when exist dublicate signatures", async function () {
      const debridgeId = this.debridgeWethId;
      const receiver = this.nativeSubmission.args.receiver;
      const amount = this.nativeSubmission.args.amount;
      const nonce = this.nativeSubmission.args.nonce;
      //Add duplicate signatures
      let signaturesWithDublicate =
        "0x" +
        this.nativeSignatures.substring(132, 262) +
        this.nativeSignatures.substring(2, this.nativeSignatures.length);

      //console.log("signatures count: " + signaturesWithDublicate.length);

      await expectRevert(
        this.debridgeETH.claim(
          debridgeId,
          bscChainId,
          receiver,
          amount,
          nonce,
          signaturesWithDublicate,
          [],
          {
            from: alice,
          }
        ),
        "DuplicateSignatures()"
      );
    });

    it("should claim native token when the submission is approved", async function () {
      const debridgeId = this.debridgeWethId;
      const debridgeFeeInfo = await this.debridgeETH.getDebridgeFeeInfo(debridgeId);
      const receiver = this.nativeSubmission.args.receiver;
      const balance = await toBN(await this.wethETH.balanceOf(receiver));
      const amount = this.nativeSubmission.args.amount;
      const nonce = this.nativeSubmission.args.nonce;
      //console.log("signatures count: " + this.nativeSignatures.length);
      await this.debridgeETH.claim(
        debridgeId,
        bscChainId,
        receiver,
        amount,
        nonce,
        this.nativeSignatures,
        [],
        {
          from: alice,
        }
      );
      const newBalance = await toBN(await this.wethETH.balanceOf(receiver));
      const isSubmissionUsed = await this.debridgeETH.isSubmissionUsed(this.nativeSubmissionId);
      const newDebridgeFeeInfo = await this.debridgeETH.getDebridgeFeeInfo(debridgeId);
      assert.equal(balance.add(amount).toString(), newBalance.toString());
      assert.equal(
        debridgeFeeInfo.collectedFees.toString(),
        newDebridgeFeeInfo.collectedFees.toString()
      );
      assert.ok(isSubmissionUsed);
    });

    it("should claim ERC20 when the submission is approved", async function () {
      const debridgeId = this.linkDebridgeId;
      const debridgeFeeInfo = await this.debridgeETH.getDebridgeFeeInfo(debridgeId);
      const receiver = this.linkSubmission.args.receiver;
      const balance = toBN(await this.linkToken.balanceOf(receiver));
      const amount = this.linkSubmission.args.amount;
      const nonce = this.linkSubmission.args.nonce;
      await this.debridgeETH.claim(
        debridgeId,
        bscChainId,
        receiver,
        amount,
        nonce,
        this.linkSignatures,
        [],
        {
          from: alice,
        }
      );
      const newBalance = toBN(await this.linkToken.balanceOf(receiver));
      const isSubmissionUsed = await this.debridgeETH.isSubmissionUsed(this.linkSubmissionId);
      const newDebridgeFeeInfo = await this.debridgeETH.getDebridgeFeeInfo(debridgeId);
      assert.equal(balance.add(amount).toString(), newBalance.toString());
      assert.equal(
        debridgeFeeInfo.collectedFees.toString(),
        newDebridgeFeeInfo.collectedFees.toString()
      );
      assert.ok(isSubmissionUsed);
    });

    it("should reject claiming with unconfirmed submission", async function () {
      const debridgeId = this.linkDebridgeId;
      const receiver = this.linkSubmission.args.receiver;
      const amount = this.linkSubmission.args.amount;
      const wrongNonce = 999;
      await expectRevert(
        this.debridgeETH.claim(
          debridgeId,
          bscChainId,
          receiver,
          amount,
          wrongNonce,
          this.linkSignatures,
          [],
          { from: alice }
        ),
        "NotConfirmedByRequiredOracles()"
      );
    });

    it("should reject claiming twice", async function () {
      const debridgeId = this.linkDebridgeId;
      const receiver = this.linkSubmission.args.receiver;
      const amount = this.linkSubmission.args.amount;
      const nonce = this.linkSubmission.args.nonce;

      await expectRevert(
        this.debridgeETH.claim(
          debridgeId,
          bscChainId,
          receiver,
          amount,
          nonce,
          this.linkSignatures,
          [],
          { from: alice }
        ),
        "Submission"
      );
    });
  });

  context(`Test transfer between BSC to HECO.`, () => {
    before(async function () {
      this.sentEventsBSC = [];
    });
    it("should send native tokens (from BSC to HECO)", async function () {
      const tokenAddress = ZERO_ADDRESS;
      const chainId = await this.debridgeBSC.chainId();
      const receiver = bob;
      const amount = toBN(toWei("10"));
      const chainIdTo = hecoChainId;
      // const debridgeId = await this.debridgeBSC.getDebridgeId(
      //   chainId,
      //   tokenAddress
      // );
      const balance = toBN(await this.wethBSC.balanceOf(this.debridgeBSC.address));
      // const debridge = await this.debridgeBSC.getDebridge(debridgeId);
      //collect fee in weth bsc
      const debridgeFeeInfo = await this.debridgeBSC.getDebridgeFeeInfo(this.debridgeWethBSCId);
      const supportedChainInfo = await this.debridgeBSC.getChainSupport(chainIdTo);
      let feesWithFix = toBN(supportedChainInfo.transferFeeBps)
        .mul(amount)
        .div(BPS)
        .add(toBN(supportedChainInfo.fixedNativeFee));

      let sendTx = await this.debridgeBSC.send(
        tokenAddress,
        receiver,
        amount,
        chainIdTo,
        "0x",
        false,
        0,
        [],
        {
          value: amount,
          from: alice,
        }
      );

      let receipt = await sendTx.wait();
      let sentEvent = receipt.events.find((x) => {
        return x.event == "Sent";
      });
      this.nativeSubmission = sentEvent;
      this.sentEventsBSC.push(sentEvent);

      const newBalance = toBN(await this.wethBSC.balanceOf(this.debridgeBSC.address));
      // const newDebridgeInfo = await this.debridgeBSC.getDebridge(debridgeId);
      const newDebridgeFeeInfo = await this.debridgeBSC.getDebridgeFeeInfo(this.debridgeWethBSCId);
      assert.equal(balance.add(amount).toString(), newBalance.toString());
      assert.equal(
        debridgeFeeInfo.collectedFees.add(feesWithFix).toString(),
        newDebridgeFeeInfo.collectedFees.toString()
      );
    });

    it("should send ERC20 (Cake) tokens (from BSC to HECO)", async function () {
      const tokenAddress = this.cakeToken.address;
      const chainId = await this.debridgeBSC.chainId();
      const receiver = bob;
      const amount = toBN(toWei("100"));
      const chainIdTo = hecoChainId;
      await this.cakeToken.mint(alice, amount, {
        from: alice,
      });
      await this.cakeToken.approve(this.debridgeBSC.address, amount, {
        from: alice,
      });
      const debridgeId = await this.debridgeBSC.getDebridgeId(chainId, tokenAddress);

      this.cakeDebridgeId = debridgeId;
      const balance = toBN(await this.cakeToken.balanceOf(this.debridgeBSC.address));
      const debridgeInfo = await this.debridgeBSC.getDebridge(debridgeId);
      const debridgeFeeInfo = await this.debridgeBSC.getDebridgeFeeInfo(debridgeId);
      const supportedChainInfo = await this.debridgeBSC.getChainSupport(chainIdTo);
      const nativeDebridgeFeeInfo = await this.debridgeBSC.getDebridgeFeeInfo(
        this.nativeDebridgeIdBSC
      );
      let fees = toBN(supportedChainInfo.transferFeeBps).mul(amount).div(BPS);
      let sendTx = await this.debridgeBSC.send(
        tokenAddress,
        receiver,
        amount,
        chainIdTo,
        "0x",
        false,
        0,
        [],
        {
          value: supportedChainInfo.fixedNativeFee,
          from: alice,
        }
      );

      let receipt = await sendTx.wait();
      let sentEvent = receipt.events.find((x) => {
        return x.event == "Sent";
      });
      this.cakeSubmission = sentEvent;
      this.sentEventsBSC.push(sentEvent);

      const newNativeDebridgeFeeInfo = await this.debridgeBSC.getDebridgeFeeInfo(
        this.nativeDebridgeIdBSC
      );
      const newBalance = toBN(await this.cakeToken.balanceOf(this.debridgeBSC.address));
      const newDebridgeFeeInfo = await this.debridgeBSC.getDebridgeFeeInfo(debridgeId);
      assert.equal(balance.add(amount).toString(), newBalance.toString());
      assert.equal(
        debridgeFeeInfo.collectedFees.add(fees).toString(),
        newDebridgeFeeInfo.collectedFees.toString()
      );

      assert.equal(
        nativeDebridgeFeeInfo.collectedFees.add(toBN(supportedChainInfo.fixedNativeFee)).toString(),
        newNativeDebridgeFeeInfo.collectedFees.toString()
      );
    });

    it("Oracles confirm transfers", async function () {
      for (let sentEvent of this.sentEventsBSC) {
        for (let oracle of this.initialOracles) {
          await this.confirmationAggregatorHECO
            .connect(oracle.account)
            .submit(sentEvent.args.submissionId);
        }
        await this.confirmationAggregatorHECO.submit(sentEvent.args.submissionId, {
          from: alice,
        });
      }
    });

    it("should mint (deBSC) when the submission is approved", async function () {
      const balance = toBN("0");

      await this.debridgeHECO.mint(
        this.debridgeWethBSCId,
        bscChainId,
        this.nativeSubmission.args.receiver,
        this.nativeSubmission.args.amount,
        this.nativeSubmission.args.nonce,
        [],
        [],
        {
          from: alice,
        }
      );

      assert.equal(
        this.confirmationAggregatorHECO.address,
        await this.debridgeHECO.confirmationAggregator()
      );
      const debridgeInfo = await this.debridgeHECO.getDebridge(this.debridgeWethBSCId);
      const wrappedAsset = await WrappedAsset.at(debridgeInfo.tokenAddress);
      const newBalance = toBN(await wrappedAsset.balanceOf(this.nativeSubmission.args.receiver));

      const submissionId = await this.debridgeHECO.getSubmissionId(
        this.debridgeWethBSCId,
        bscChainId,
        hecoChainId,
        this.nativeSubmission.args.amount,
        this.nativeSubmission.args.receiver,
        this.nativeSubmission.args.nonce
      );
      const isSubmissionUsed = await this.debridgeHECO.isSubmissionUsed(submissionId);
      assert.equal(
        balance.add(this.nativeSubmission.args.amount).toString(),
        newBalance.toString()
      );
      assert.ok(isSubmissionUsed);
    });

    it("should mint (deCake) when the submission is approved ", async function () {
      const balance = toBN("0");

      //   function mint(
      //     address _tokenAddress,
      //     uint256 _chainId,
      //     uint256 _chainIdFrom,
      //     address _receiver,
      //     uint256 _amount,
      //     uint256 _nonce,
      //     bytes[] calldata _signatures
      // )

      let mintTx = await this.debridgeHECO.mint(
        this.cakeDebridgeId,
        bscChainId,
        this.cakeSubmission.args.receiver,
        this.cakeSubmission.args.amount,
        this.cakeSubmission.args.nonce,
        [],
        [],
        {
          from: alice,
        }
      );
      let receipt = await mintTx.wait();

      const debridgeInfo = await this.debridgeHECO.getDebridge(this.cakeDebridgeId);
      const wrappedAsset = await WrappedAsset.at(debridgeInfo.tokenAddress);
      const newBalance = toBN(await wrappedAsset.balanceOf(this.cakeSubmission.args.receiver));
      const submissionId = await this.debridgeHECO.getSubmissionId(
        this.cakeDebridgeId,
        bscChainId,
        hecoChainId,
        this.cakeSubmission.args.amount,
        this.cakeSubmission.args.receiver,
        this.cakeSubmission.args.nonce
      );
      const isSubmissionUsed = await this.debridgeHECO.isSubmissionUsed(submissionId);
      assert.equal(balance.add(this.cakeSubmission.args.amount).toString(), newBalance.toString());
      assert.ok(isSubmissionUsed);
    });

    it("should burn (deCake in HECO network)", async function () {
      const debridgeId = this.cakeDebridgeId;
      const chainIdTo = ethChainId;
      const receiver = bob;
      const amount = toBN(toWei("1"));
      const debridgeInfo = await this.debridgeHECO.getDebridge(debridgeId);
      const wrappedAsset = await WrappedAsset.at(debridgeInfo.tokenAddress);
      const balance = toBN(await wrappedAsset.balanceOf(bob));
      // const deadline = toBN(Math.floor(Date.now() / 1000)+1000);
      const supportedChainInfo = await this.debridgeHECO.getChainSupport(chainIdTo);
      const permitParameter = await permitWithDeadline(
        wrappedAsset,
        bob,
        this.debridgeHECO.address,
        amount,
        toBN(MAX_UINT256),
        bobPrivKey
      );
      let fixedNativeFeeWithDiscount = supportedChainInfo.fixedNativeFee;
      // fixedNativeFeeWithDiscount = toBN(fixedNativeFeeWithDiscount).sub(toBN(fixedNativeFeeWithDiscount).mul(discount).div(BPS));
      let burnTx = await this.debridgeHECO.connect(bobAccount).burn(
        debridgeId,
        receiver,
        amount,
        chainIdTo,
        permitParameter,
        false,
        referralCode,
        [],
        {
          value: fixedNativeFeeWithDiscount,
        }
      );
      const newBalance = toBN(await wrappedAsset.balanceOf(bob));
      assert.equal(balance.sub(amount).toString(), newBalance.toString());
    });
  });

  context("Collect fee management", () => {
    before(async function () {
      const debridgeInfoDeETH = await this.debridgeBSC.getDebridge(this.debridgeWethId);
      const debridgeInfoDeLink = await this.debridgeBSC.getDebridge(this.linkDebridgeId);
      //BSC network: create pair deETH/BNB
      await this.uniswapFactoryBSC
        .connect(aliceAccount)
        .createPair(debridgeInfoDeETH.tokenAddress, this.wethBSC.address);

      //BSC network: create pair deLINK/BNB
      await this.uniswapFactoryBSC
        .connect(aliceAccount)
        .createPair(debridgeInfoDeLink.tokenAddress, this.wethBSC.address);

      const debridgeInfoLink = await this.debridgeETH.getDebridge(this.linkDebridgeId);
      //ETH network: create pari LINK/ETH

      // console.log("feeProxyETH.address " + await this.feeProxyETH.address);
      // console.log("feeProxyETH.uniswapFactory " + await this.feeProxyETH.uniswapFactory());
      // console.log("this.uniswapFactoryETH " + this.uniswapFactoryETH.address);
      // console.log("feeProxyETH.weth " + await this.feeProxyETH.weth());
      // console.log("this.wethETH.address " + this.wethETH.address);
      // console.log("debridgeInfoLink.tokenAddress " + debridgeInfoLink.tokenAddress);
      // console.log("this.linkDebridgeId " + this.linkDebridgeId);

      await this.uniswapFactoryETH
        .connect(aliceAccount)
        .createPair(debridgeInfoLink.tokenAddress, this.wethETH.address);

      const BSCPoolAddres_DeETH_BNB = await this.uniswapFactoryBSC.getPair(
        debridgeInfoDeETH.tokenAddress,
        this.wethBSC.address
      );
      const BSCPoolAddres_DeLINK_BNB = await this.uniswapFactoryBSC.getPair(
        debridgeInfoDeLink.tokenAddress,
        this.wethBSC.address
      );

      const ETHPoolAddres_LINK_ETH = await this.uniswapFactoryETH.getPair(
        debridgeInfoLink.tokenAddress,
        this.wethETH.address
      );

      // console.log("ETHPoolAddres_LINK_ETH "+ ETHPoolAddres_LINK_ETH);

      const BSCPool_DeETH_BNB = await IUniswapV2Pair.at(BSCPoolAddres_DeETH_BNB);
      const BSCPool_DeLINK_BNB = await IUniswapV2Pair.at(BSCPoolAddres_DeLINK_BNB);
      const ETHPool_LINK_ETH = await IUniswapV2Pair.at(ETHPoolAddres_LINK_ETH);

      this.deLinkToken = await WrappedAsset.at(debridgeInfoDeLink.tokenAddress);
      this.deETHToken = await WrappedAsset.at(debridgeInfoDeETH.tokenAddress);

      //Ethereum network
      await this.deETHToken.grantRole(await this.deETHToken.MINTER_ROLE(), alice, {
        from: alice,
      });
      await this.deLinkToken.grantRole(await this.deETHToken.MINTER_ROLE(), alice, {
        from: alice,
      });

      //BSC network
      await this.wethBSC.connect(aliceAccount).deposit({
        value: toWei("30"),
      });

      await this.deETHToken.mint(BSCPoolAddres_DeETH_BNB, toWei("100.01"), {
        from: alice,
      });
      await this.wethBSC.connect(aliceAccount).transfer(BSCPoolAddres_DeETH_BNB, toWei("10.01"));

      await this.deLinkToken.mint(BSCPoolAddres_DeLINK_BNB, toWei("100.02"), {
        from: alice,
      });
      await this.wethBSC.connect(aliceAccount).transfer(BSCPoolAddres_DeLINK_BNB, toWei("10.02"));

      //Ethereum network
      await this.wethETH.connect(aliceAccount).deposit({
        value: toWei("10.03"),
      });
      await this.linkToken.mint(ETHPoolAddres_LINK_ETH, toWei("1000.03"), {
        from: alice,
      });
      await this.wethETH.connect(aliceAccount).transfer(ETHPoolAddres_LINK_ETH, toWei("10.03"));

      //sync
      await BSCPool_DeETH_BNB.sync();
      await BSCPool_DeLINK_BNB.sync();
      await ETHPool_LINK_ETH.sync();

      let reserve1 = await BSCPool_DeETH_BNB.getReserves();
      let reserve2 = await BSCPool_DeLINK_BNB.getReserves();
      let reserve3 = await ETHPool_LINK_ETH.getReserves();

      // console.log(reserve1[0].toString(), reserve1[1].toString());
      // console.log(reserve2[0].toString(), reserve2[1].toString());
      // console.log(reserve3[0].toString(), reserve3[1].toString());

      const WORKER_ROLE = await this.feeProxyETH.WORKER_ROLE();
      await this.feeProxyETH.grantRole(WORKER_ROLE, worker);
      await this.feeProxyBSC.grantRole(WORKER_ROLE, worker);
      await this.feeProxyHECO.grantRole(WORKER_ROLE, worker);

      await this.feeProxyETH.grantRole(WORKER_ROLE, worker);
      await this.feeProxyBSC.grantRole(WORKER_ROLE, worker);
      await this.feeProxyHECO.grantRole(WORKER_ROLE, worker);
    });

    it("FeeProxy should set FeeProxyAddress it is called by the admin", async function () {
      assert.equal("0x", await this.feeProxyETH.feeProxyAddresses(bscChainId));
      assert.equal("0x", await this.feeProxyBSC.feeProxyAddresses(ethChainId));

      await this.feeProxyETH.setFeeProxyAddress(bscChainId, this.feeProxyBSC.address.toString());
      await this.feeProxyETH.setFeeProxyAddress(ethChainId, this.feeProxyETH.address.toString());
      await this.feeProxyETH.setTreasury(ethChainId, treasury);
      await this.feeProxyETH.setTreasury(bscChainId, treasury);
      await this.feeProxyETH.setTreasury(hecoChainId, treasury);
      assert.equal(
        this.feeProxyBSC.address.toLowerCase(),
        await this.feeProxyETH.feeProxyAddresses(bscChainId)
      );
      assert.equal(treasury.toLowerCase(), await this.feeProxyETH.treasuryAddresses(ethChainId));
      assert.equal(treasury.toLowerCase(), await this.feeProxyETH.treasuryAddresses(bscChainId));
      assert.equal(treasury.toLowerCase(), await this.feeProxyETH.treasuryAddresses(hecoChainId));

      await this.feeProxyBSC.setFeeProxyAddress(ethChainId, this.feeProxyETH.address.toString());
      await this.feeProxyBSC.setTreasury(ethChainId, treasury);
      await this.feeProxyBSC.setTreasury(bscChainId, treasury);
      await this.feeProxyBSC.setTreasury(hecoChainId, treasury);
      assert.equal(
        this.feeProxyETH.address.toLowerCase(),
        await this.feeProxyBSC.feeProxyAddresses(ethChainId)
      );

      await this.feeProxyHECO.setFeeProxyAddress(bscChainId, this.feeProxyBSC.address.toString());
      assert.equal(
        this.feeProxyBSC.address.toLowerCase(),
        await this.feeProxyHECO.feeProxyAddresses(bscChainId)
      );
      await this.feeProxyHECO.setFeeProxyAddress(ethChainId, this.feeProxyETH.address.toString());
      await this.feeProxyHECO.setTreasury(ethChainId, treasury);
      await this.feeProxyHECO.setTreasury(bscChainId, treasury);
      await this.feeProxyHECO.setTreasury(hecoChainId, treasury);
      assert.equal(
        this.feeProxyETH.address.toLowerCase(),
        await this.feeProxyHECO.feeProxyAddresses(ethChainId)
      );
    });

    // it("should withdraw fee of native token if it is called by the worker", async function() {
    //   const debridgeInfo = await this.debridgeETH.getDebridge(this.nativeDebridgeId);
    //   const balance = toBN(await web3.eth.getBalance(this.debridgeETH.address));
    //   const balanceTreasury = toBN(await web3.eth.getBalance(treasury));
    //   //TODO: set chainIdTo;
    //   let chainIdTo = chainId;
    //   const supportedChainInfo = await this.debridgeETH.getChainSupport(chainIdTo);
    //   const fixedFee = supportedChainInfo.fixedNativeFee;
    //   console.log(`chainIdTo: ${chainIdTo}`);

    //   console.log(`feeProxy: ${await this.debridgeETH.feeProxy()}`);
    //   console.log(`fixedFee: ${fixedFee.toString()}`);
    //   console.log(`debridgeInfo.collectedFees: ${debridgeInfo.collectedFees.toString()}`);

    //   await this.debridgeETH.connect(workerAccount).withdrawFee(this.nativeDebridgeId,
    //     {
    //       value: fixedFee
    //     });
    //   const newBalance = toBN(await web3.eth.getBalance(this.debridgeETH.address));
    //   const diffBalance = balance.sub(newBalance);
    //   const newDebridgeInfo = await this.debridgeETH.getDebridge(this.nativeDebridgeId);
    //   const balanceTreasuryAfter = toBN(await web3.eth.getBalance(treasury));
    //   const diffBalanceTreasury = balanceTreasuryAfter.sub(balanceTreasury);

    //   assert.equal(diffBalance, debridgeInfo.collectedFees.sub(debridgeInfo.withdrawnFees).toString());
    //   assert.equal(0, newDebridgeInfo.collectedFees.sub(newDebridgeInfo.withdrawnFees).toString());
    //   assert.equal(debridgeInfo.collectedFees.toString(), newDebridgeInfo.withdrawnFees.toString());

    //   console.log(`diffBalance: ${diffBalance.toString()}`);
    //   console.log(`diffBalanceTreasury: ${diffBalanceTreasury.toString()}`);
    //   assert.equal(diffBalance.toString(), diffBalanceTreasury.toString());
    // });

    it("should withdraw fee of ERC20 token (BSC network, deLink) if it is called by the worker", async function () {
      await this.debridgeBSC.updateFeeDiscount(this.feeProxyBSC.address, 10000, 10000);
      const debridgeInfo = await this.debridgeBSC.getDebridge(this.linkDebridgeId);
      const debridgeFeeInfo = await this.debridgeBSC.getDebridgeFeeInfo(this.linkDebridgeId);
      const balance = toBN(await this.deLinkToken.balanceOf(this.debridgeBSC.address));

      const supportedChainInfo = await this.debridgeBSC.getChainSupport(ethChainId);
      const fixedFee = supportedChainInfo.fixedNativeFee;

      let sendTx = await this.feeProxyBSC
        .connect(workerAccount)
        .withdrawFee(debridgeInfo.tokenAddress, {
          value: fixedFee,
        });

      let receipt = await sendTx.wait();
      //Don't working because events from second contract
      //https://ethereum.stackexchange.com/questions/48335/transaction-receipt-contains-all-log-entries-but-only-the-last-two-are-decoded/48389#48389
      // this.burnEventDeLink = receipt.events.find((x) => {
      //   return x.event == "Burnt"; //"AutoBurnt";
      // });

      this.burnEventDeLink = (
        await this.debridgeBSC.queryFilter(this.debridgeBSC.filters.Burnt(), receipt.blockNumber)
      )[0];

      const newBalance = toBN(await this.deLinkToken.balanceOf(this.debridgeBSC.address));
      const diffBalance = balance.sub(newBalance);
      const newDebridgeFeeInfo = await this.debridgeBSC.getDebridgeFeeInfo(this.linkDebridgeId);
      // console.log("diffBalance.toString() ",diffBalance.toString());
      // console.log("debridgeFeeInfo.collectedFees ",debridgeFeeInfo.collectedFees.toString());
      // console.log("debridgeFeeInfo.withdrawnFees ",debridgeFeeInfo.withdrawnFees.toString());
      // console.log("newDebridgeFeeInfo.collectedFees ",newDebridgeFeeInfo.collectedFees.toString());
      // console.log("newDebridgeFeeInfo.withdrawnFees ",newDebridgeFeeInfo.withdrawnFees.toString());
      assert.equal(diffBalance.toString(), debridgeFeeInfo.collectedFees.toString());
      assert.equal(0, debridgeFeeInfo.withdrawnFees.toString());
      assert.equal(
        0,
        newDebridgeFeeInfo.collectedFees.sub(newDebridgeFeeInfo.withdrawnFees).toString()
      );
      assert.equal(diffBalance.toString(), newDebridgeFeeInfo.withdrawnFees.toString());
      assert.equal(0, newBalance.toString());
    });

    it("should auto claim fee transaction (burn event deLink from BSC to ETH)", async function () {
      let signatures = "0x";
      let currentBurnEvent = this.burnEventDeLink;
      let chainFrom = bscChainId;

      for (let oracleKey of oracleKeys) {
        let currentSignature = (
          await bscWeb3.eth.accounts.sign(currentBurnEvent.args.submissionId, oracleKey)
        ).signature;
        //HACK remove first 0x
        signatures += currentSignature.substring(2, currentSignature.length);
      }

      const balance = toBN(await this.linkToken.balanceOf(this.feeProxyETH.address));
      //   function claim(
      //     bytes32 _debridgeId,
      //     uint256 _chainIdFrom,
      //     address _receiver,
      //     uint256 _amount,
      //     uint256 _nonce,
      //     bytes memory _signatures
      // )

      let sendTx = await this.debridgeETH.claim(
        currentBurnEvent.args.debridgeId,
        chainFrom,
        currentBurnEvent.args.receiver,
        currentBurnEvent.args.amount,
        currentBurnEvent.args.nonce,
        signatures,
        [],
        // currentBurnEvent.args.fallbackAddress,
        // currentBurnEvent.args.claimFee,
        // currentBurnEvent.args.data,
        // currentBurnEvent.args.reservedFlag,
        // currentBurnEvent.args.nativeSender,
        {
          from: alice,
        }
      );

      let receipt = await sendTx.wait();
      const balanceAfter = toBN(await this.linkToken.balanceOf(this.feeProxyETH.address));
      expect(currentBurnEvent.args.amount.toNumber() > 0).ok;
      assert.equal(currentBurnEvent.args.amount.toString(), balanceAfter.sub(balance).toString());
    });

    it("should withdraw fee of ERC20 token (HECO network, deCake) if it is called by the worker", async function () {
      await this.debridgeHECO.updateFeeDiscount(this.feeProxyHECO.address, 10000, 10000);
      const debridgeInfo = await this.debridgeHECO.getDebridge(this.cakeDebridgeId);
      const debridgeFeeInfo = await this.debridgeHECO.getDebridgeFeeInfo(this.cakeDebridgeId);

      const supportedChainInfo = await this.debridgeHECO.getChainSupport(ethChainId);
      const fixedFee = supportedChainInfo.fixedNativeFee;
      // console.log(`fixedFee: ${fixedFee.toString()}`);
      // console.log(`debridgeInfo.collectedFees: ${debridgeInfo.collectedFees.toString()}`);

      let sendTx = await this.feeProxyHECO
        .connect(workerAccount)
        .withdrawFee(debridgeInfo.tokenAddress, {
          value: fixedFee,
        });

      let receipt = await sendTx.wait();
      //Don't working because events from second contract
      //https://ethereum.stackexchange.com/questions/48335/transaction-receipt-contains-all-log-entries-but-only-the-last-two-are-decoded/48389#48389

      // this.burnEventDeCake = receipt.events.find((x) => {
      //   return x.event == "Burnt"; //"AutoBurnt";
      // });
      this.burnEventDeCake = (
        await this.debridgeHECO.queryFilter(this.debridgeHECO.filters.Burnt(), receipt.blockNumber)
      )[0];

      // console.log(this.burnEventDeCake);
      const newDebridgeFeeInfo = await this.debridgeHECO.getDebridgeFeeInfo(this.cakeDebridgeId);
      // console.log("diffBalance.toString() ",diffBalance.toString());
      // console.log("debridgeInfo.collectedFees ",debridgeInfo.collectedFees.toString());
      // console.log("debridgeInfo.withdrawnFees ",debridgeInfo.withdrawnFees.toString());
      // console.log("newDebridgeInfo.collectedFees ",newDebridgeInfo.collectedFees.toString());
      // console.log("newDebridgeInfo.withdrawnFees ",newDebridgeInfo.withdrawnFees.toString());

      assert.equal(0, debridgeFeeInfo.withdrawnFees.toString());
      assert.equal(
        0,
        newDebridgeFeeInfo.collectedFees.sub(newDebridgeFeeInfo.withdrawnFees).toString()
      );
    });

    it("should auto claim fee transaction (burn event deCake from HECO to BSC)", async function () {
      let signatures = [];
      let currentBurnEvent = this.burnEventDeCake;
      let debridgeId = currentBurnEvent.args.debridgeId;
      let chainFrom = hecoChainId;
      for (let oracle of this.initialOracles) {
        await this.confirmationAggregatorBSC
          .connect(oracle.account)
          .submit(currentBurnEvent.args.submissionId);
      }
      await this.confirmationAggregatorBSC
        .connect(aliceAccount)
        .submit(currentBurnEvent.args.submissionId);

      const debridgeFeeInfo = await this.debridgeBSC.getDebridgeFeeInfo(debridgeId);
      const balance = toBN(await this.cakeToken.balanceOf(this.feeProxyBSC.address));

      let sendTx = await this.debridgeBSC.claim(
        debridgeId,
        chainFrom,
        currentBurnEvent.args.receiver,
        currentBurnEvent.args.amount,
        currentBurnEvent.args.nonce,
        [],
        [],
        // currentBurnEvent.args.fallbackAddress,
        // currentBurnEvent.args.claimFee,
        // currentBurnEvent.args.data,
        // currentBurnEvent.args.reservedFlag,
        // currentBurnEvent.args.nativeSender,
        {
          from: alice,
        }
      );

      let receipt = await sendTx.wait();

      let ReceivedTransferFee = receipt.events.find((x) => {
        return x.event == "ReceivedTransferFee";
      });
      // console.log(receipt.events);
      // console.log(ReceivedTransferFee);
      // console.log("amount " + ReceivedTransferFee.args.amount.toString());

      const newDebridgeFeeInfo = await this.debridgeBSC.getDebridgeFeeInfo(debridgeId);
      const newBalance = toBN(await this.cakeToken.balanceOf(this.feeProxyBSC.address));

      // console.log("cakeToken "+ this.cakeToken.address);
      // console.log("this.debridgeBSC "+ this.debridgeBSC.address);
      // console.log("balance"+balance.toString());
      // console.log("+amount "+ currentBurnEvent.args.amount.toString());
      // console.log("newBalance.toString() "+newBalance.toString());

      // console.log("Proxy balance  "+(await this.cakeToken.balanceOf(this.callProxy.address)).toString());
      // console.log("Proxy fee balance  "+(await this.cakeToken.balanceOf(this.feeProxyBSC.address)).toString());

      //Balnce cake on debridgeGate will be the same, Cake only transfered to CallProxy and back to collected fee
      assert.equal(currentBurnEvent.args.amount.toString(), newBalance.sub(balance).toString());

      assert.equal(
        debridgeFeeInfo.collectedFees.toString(),
        newDebridgeFeeInfo.collectedFees.toString()
      );

      assert.equal(
        debridgeFeeInfo.withdrawnFees.toString(),
        newDebridgeFeeInfo.withdrawnFees.toString()
      );
    });

    it("should withdraw fee of ERC20 token (ETH network, Link) if it is called by the worker", async function () {
      await this.debridgeETH.updateFeeDiscount(this.feeProxyETH.address, 10000, 10000);
      const debridgeInfo = await this.debridgeETH.getDebridge(this.linkDebridgeId);
      const debridgeFeeInfo = await this.debridgeETH.getDebridgeFeeInfo(this.linkDebridgeId);
      const balance = toBN(await this.linkToken.balanceOf(this.debridgeETH.address));

      const supportedChainInfo = await this.debridgeETH.getChainSupport(ethChainId);
      const fixedFee = supportedChainInfo.fixedNativeFee;

      const balanceETHTreasury = toBN(await this.wethETH.balanceOf(treasury));

      let sendTx = await this.feeProxyETH
        .connect(workerAccount)
        .withdrawFee(debridgeInfo.tokenAddress, {
          value: fixedFee,
        });

      let receipt = await sendTx.wait();
      this.burnEventDeLink = receipt.events.find((x) => {
        return x.event == "Burnt"; //"AutoBurnt";
      });

      const newBalanceETHTreasury = toBN(await this.wethETH.balanceOf(treasury));
      // console.log("balanceETHTreasury "+balanceETHTreasury.toString());
      // console.log("newBalanceETHTreasury "+newBalanceETHTreasury.toString());
      const newBalance = toBN(await this.linkToken.balanceOf(this.debridgeETH.address));
      const diffBalance = balance.sub(newBalance);
      const newDebridgeFeeInfo = await this.debridgeETH.getDebridgeFeeInfo(this.linkDebridgeId);

      assert.ok(newBalanceETHTreasury.gt(balanceETHTreasury));
      // assert.equal(diffBalance.toString(), debridgeInfo.withdrawnFees.toString());
      assert.equal(0, debridgeFeeInfo.withdrawnFees.toString());
      // assert.equal(0, newDebridgeInfo.collectedFees.sub(newDebridgeInfo.withdrawnFees).toString());
      assert.equal(diffBalance.toString(), newDebridgeFeeInfo.withdrawnFees.toString());
      // assert.equal(0, newBalance.toString());
    });

    it("should reject withdrawing fee by non-worker", async function () {
      await expectRevert(
        this.feeProxyBSC
          .connect(bobAccount)
          .withdrawFee("0x5A0b54D5dc17e0AadC383d2db43B0a0D3E029c4c"),
        "WorkerBadRole()"
      );

      await expectRevert(
        this.feeProxyBSC.connect(bobAccount).withdrawNativeFee(),
        "WorkerBadRole()"
      );

      await expectRevert(
        this.debridgeBSC.connect(bobAccount).withdrawFee(this.linkDebridgeId),
        "FeeProxyBadRole()"
      );
    });

    // it("should reject withdrawing fees if the token not from current chain", async function () {
    //   const fakeDebridgeId = await this.debridgeBSC.getDebridgeId(
    //     999,
    //     "0x5A0b54D5dc17e0AadC383d2db43B0a0D3E029c4c"
    //   );
    //   await expectRevert(
    //     this.feeProxyBSC.connect(workerAccount).withdrawFee("0x5A0b54D5dc17e0AadC383d2db43B0a0D3E029c4c"),
    //     "DebridgeNotFound()"
    //   );
    // });
  });
});<|MERGE_RESOLUTION|>--- conflicted
+++ resolved
@@ -905,15 +905,10 @@
             receiver,
             amount,
             chainIdTo,
-<<<<<<< HEAD
+            [],
             false,
             referralCode,
             [],
-=======
-            "0x",
-            false,
-            referralCode,
->>>>>>> bbb2d5d0
             {
               value: toWei("0.1"),
               from: alice,
@@ -933,15 +928,10 @@
             receiver,
             amount,
             chainIdTo,
-<<<<<<< HEAD
+            [],
             false,
             referralCode,
             [],
-=======
-            "0x",
-            false,
-            referralCode,
->>>>>>> bbb2d5d0
             {
               value: amount,
               from: alice,
