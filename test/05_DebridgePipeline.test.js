--- conflicted
+++ resolved
@@ -1013,13 +1013,8 @@
           referralCode,
           [],
           {
-<<<<<<< HEAD
             value: fixedNativeFee,
-            from: alice,
-=======
-            value: supportedChainInfo.fixedNativeFee,
             from: sender,
->>>>>>> 384cad57
           }
         );
 
