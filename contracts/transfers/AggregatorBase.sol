--- conflicted
+++ resolved
@@ -9,16 +9,10 @@
 /// managing the minimal required amount of confirmations.
 contract AggregatorBase is Initializable, AccessControlUpgradeable, IAggregatorBase {
     /* ========== STATE VARIABLES ========== */
-<<<<<<< HEAD
 
     /// @dev prefix to calculation deployId
     uint256 public constant DEPLOY_PREFIX = 2;
 
-    uint8 public minConfirmations; // minimal required confirmations
-    uint8 public excessConfirmations; // minimal required confirmations in case of too many confirmations
-    uint8 public requiredOraclesCount; // count of required oracles
-
-=======
     /// @dev Minimal required confirmations
     uint8 public minConfirmations;
     /// @dev Minimal required confirmations in case of too many confirmations
@@ -26,7 +20,6 @@
     /// @dev Count of required oracles
     uint8 public requiredOraclesCount;
     /// @dev Oracle addresses
->>>>>>> 8996aa06
     address[] public oracleAddresses;
     /// @dev Maps an oracle address to the oracle details
     mapping(address => OracleInfo) public getOracleInfo;
