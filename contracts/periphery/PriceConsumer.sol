<<<<<<< HEAD
// SPDX-License-Identifier: BUSL-1.1
pragma solidity 0.8.7;

import "@openzeppelin/contracts/access/Ownable.sol";
import "@chainlink/contracts/src/v0.8/interfaces/AggregatorV3Interface.sol";
=======
// SPDX-License-Identifier: MIT
pragma solidity 0.8.7;

import "@openzeppelin/contracts/access/Ownable.sol";
import "@openzeppelin/contracts-upgradeable/proxy/utils/Initializable.sol";
import "../interfaces/IUniswapV2ERC20.sol";
import "../interfaces/IUniswapV2Pair.sol";
import "../interfaces/IUniswapV2Factory.sol";
>>>>>>> 6dfb7955
import "../interfaces/IPriceConsumer.sol";
import "hardhat/console.sol";

contract PriceConsumer is IPriceConsumer, Ownable, Initializable {
    address public weth;
    address public factory;

    function initialize(address _weth, address _factory) public initializer {
        weth = _weth;
        factory = _factory;
    }

    /**
     * @dev get Price of Token in WETH
     * @param _token address of token
     */
<<<<<<< HEAD
    function getPriceOfToken(address _token) external view override returns (uint256) {
        AggregatorV3Interface priceFeed = AggregatorV3Interface(priceFeeds[_token]);
        (, int256 price, , , ) = priceFeed.latestRoundData();
        return price > 0 ? uint256(price) : 0;
=======
    function getPriceOfTokenInWETH(address _token) external view override returns (uint256) {
        return getRate(_token, weth);
>>>>>>> 6dfb7955
    }

    /**
     * @dev get Price of Token in another token.
     * returns price in decimals of quote token
     * @param _base address of base token
     * @param _quote address of quote token
     * ETH/USD = 3000 (ETH is base, USD is quote)
     * Rate = reserveQuote / reserveBase
     */
<<<<<<< HEAD
    function addPriceFeed(address _token, address _priceFeed) external onlyOwner {
        priceFeeds[_token] = _priceFeed;
=======
    function getRate(address _base, address _quote) public view override returns (uint256) {
        address pairAddress = getPairAddress(_base, _quote);
        if (pairAddress != address(0)) {
            IUniswapV2Pair pair = IUniswapV2Pair(pairAddress);
            address token0address = pair.token0();
            IUniswapV2ERC20 token0 = IUniswapV2ERC20(token0address);
            IUniswapV2ERC20 token1 = IUniswapV2ERC20(pair.token1());
            (uint256 reserve0, uint256 reserve1, ) = pair.getReserves();

            if (token0address == _base) {
                // token0 = _base, token1 = _quote
                // rate = reserve1 / reserve0
                uint256 res1 = reserve1 * (10**token0.decimals());
                return res1 / reserve0;
            } else {
                // token0 = _quote, token1 = _base
                // rate = reserve0 / reserve1
                uint256 res0 = reserve0 * (10**token1.decimals());
                return res0 / reserve1;
            }
        } else {
            return 0;
        }
    }

    function getPairAddress(address _token0, address _token1) public view override returns (address) {
        IUniswapV2Factory factory = IUniswapV2Factory(factory);
        return factory.getPair(_token0, _token1);
>>>>>>> 6dfb7955
    }
}<|MERGE_RESOLUTION|>--- conflicted
+++ resolved
@@ -1,11 +1,4 @@
-<<<<<<< HEAD
 // SPDX-License-Identifier: BUSL-1.1
-pragma solidity 0.8.7;
-
-import "@openzeppelin/contracts/access/Ownable.sol";
-import "@chainlink/contracts/src/v0.8/interfaces/AggregatorV3Interface.sol";
-=======
-// SPDX-License-Identifier: MIT
 pragma solidity 0.8.7;
 
 import "@openzeppelin/contracts/access/Ownable.sol";
@@ -13,7 +6,6 @@
 import "../interfaces/IUniswapV2ERC20.sol";
 import "../interfaces/IUniswapV2Pair.sol";
 import "../interfaces/IUniswapV2Factory.sol";
->>>>>>> 6dfb7955
 import "../interfaces/IPriceConsumer.sol";
 import "hardhat/console.sol";
 
@@ -30,15 +22,8 @@
      * @dev get Price of Token in WETH
      * @param _token address of token
      */
-<<<<<<< HEAD
-    function getPriceOfToken(address _token) external view override returns (uint256) {
-        AggregatorV3Interface priceFeed = AggregatorV3Interface(priceFeeds[_token]);
-        (, int256 price, , , ) = priceFeed.latestRoundData();
-        return price > 0 ? uint256(price) : 0;
-=======
     function getPriceOfTokenInWETH(address _token) external view override returns (uint256) {
         return getRate(_token, weth);
->>>>>>> 6dfb7955
     }
 
     /**
@@ -49,10 +34,6 @@
      * ETH/USD = 3000 (ETH is base, USD is quote)
      * Rate = reserveQuote / reserveBase
      */
-<<<<<<< HEAD
-    function addPriceFeed(address _token, address _priceFeed) external onlyOwner {
-        priceFeeds[_token] = _priceFeed;
-=======
     function getRate(address _base, address _quote) public view override returns (uint256) {
         address pairAddress = getPairAddress(_base, _quote);
         if (pairAddress != address(0)) {
@@ -81,6 +62,5 @@
     function getPairAddress(address _token0, address _token1) public view override returns (address) {
         IUniswapV2Factory factory = IUniswapV2Factory(factory);
         return factory.getPair(_token0, _token1);
->>>>>>> 6dfb7955
     }
 }