--- conflicted
+++ resolved
@@ -1430,22 +1430,9 @@
      * @param _collateral Address of collateral
      * @return ETH amount with decimals 18
      */
-<<<<<<< HEAD
-    function getPoolUSDAmount(address _validator, address _collateral) public view returns(uint256) {
-        uint256 collateralPrice;
-        Collateral storage collateral = collaterals[_collateral];
-        if (collateral.isUSDStable)
-            collateralPrice = 1e18;
-        // All non-ETH (hence USD) pairs have 8 decimals, so pad output of priceConsumer to 18 decimals
-        else collateralPrice = priceConsumer.getPriceOfToken(_collateral);
-
-        return getValidatorInfo[_validator].collateralPools[_collateral].stakedAmount * collateralPrice
-                / (10 ** collateral.decimals);
-=======
     function getPoolETHAmount(address _validator, address _collateral) public view returns(uint256) {
         uint256 collateralPrice = priceConsumer.getPriceOfTokenInWETH(_collateral);
         return getValidatorInfo[_validator].collateralPools[_collateral].stakedAmount * collateralPrice;
->>>>>>> 5e9a9588
     }
 
     /**
