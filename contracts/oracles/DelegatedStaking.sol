--- conflicted
+++ resolved
@@ -212,24 +212,6 @@
         uint256 _rewardAmount
     );
 
-<<<<<<< HEAD
-    /* Events */
-    event Staked(address oracle, address staker, address indexed collateral, uint256 amount);
-    event UnstakeRequested(address oracle, address indexed collateral, address indexed recipient, uint256 amount);
-    event UnstakeExecuted(address oracle, uint256 withdrawalId);
-    event UnstakeCancelled(address oracle, uint256 withdrawalId);
-    event UnstakePaused(address oracle, uint256 withdrawalId, uint256 timestamp);
-    event UnstakeResumed(address oracle, uint256 withdrawalId, uint256 timestamp);
-    event Liquidated(address oracle, address indexed collateral, uint256 amount);
-    event DepositedToStrategy(address oracle, uint256 amount, address indexed strategy, address indexed collateral);
-    event WithdrawnFromStrategy(address oracle, uint256 amount, address indexed strategy, address indexed collateral);
-    event EmergencyWithdrawnFromStrategy(uint256 amount, address indexed strategy, address indexed collateral);
-    event RecoveredFromEmergency(address oracle, uint256 amount, address indexed strategy, address indexed collateral);
-    event RewardsDistributed(address oracle, address indexed collateral, uint256 amount);
-    event WithdrawnFunds(address indexed recipient, address indexed collateral, uint256 amount);
-    event TransferRequested(address delegator, uint256 transferId);
-    event TransferExecuted(address delegator, uint256 transferId);
-=======
     event SlashedUnstakeRequest(
         address delegator,
         address validator,
@@ -298,7 +280,6 @@
     event UpdateCollateral(address collateral, uint256 maxStakeAmount);
     event UpdateRewardWeight(address validator, uint256 value);
     event EnableValidator(address validator, bool isEnabled);
->>>>>>> 6dfb7955
 
     /* PUBLIC */
 
@@ -347,28 +328,12 @@
         ValidatorInfo storage validator = getValidatorInfo[_validator];
         if (validator.delegatorActionPaused) revert DelegatorActionPaused();
         Collateral storage collateral = collaterals[_collateral];
-<<<<<<< HEAD
-        require(
-            collateral.isEnabled,
-            "stake: collateral is not enabled"
-        );
-        require(
-            !collateral.isEnabledMaxAmount ||
-            collateral.isEnabledMaxAmount && collateral.totalLocked+_amount <= collateral.maxStakeAmount,
-            "stake: amount of collateral staking is limited"
-        );
-
-        UserInfo storage sender = getUserInfo[msg.sender];
-        if (!sender.isOracle && sender.admin == address(0))
-            sender.admin = msg.sender;
-=======
         ValidatorCollateral storage validatorCollateral = validator.collateralPools[_collateral];
         if (validatorCollateral.stakedAmount + _amount > collaterals[_collateral].maxStakeAmount)
             revert CollateralLimited();
         DelegatorsInfo storage delegator = validatorCollateral.delegators[_receiver];
 
         IERC20(_collateral).safeTransferFrom(msg.sender, address(this), _amount);
->>>>>>> 6dfb7955
 
         // Calculate amount of shares to be issued to delegator
         uint256 shares = DelegatedStakingHelper._calculateShares(
@@ -379,54 +344,6 @@
 
         //Increase total collateral of the protocol for this asset
         collateral.totalLocked += _amount;
-<<<<<<< HEAD
-        if (!sender.isOracle && msg.sender != oracle.admin) {
-            require(oracle.isOracle, "stake: only delegation to oracle");
-            DelegatorInfo storage delegator = oracle.delegators[msg.sender];
-            if (!oracle.delegators[msg.sender].exists) {
-                oracle.delegatorAddresses[oracle.delegatorCount] = msg.sender;
-                oracle.delegatorCount++;
-                oracle.delegators[msg.sender].exists = true;
-            } else {
-                // add user's pending rewards if delegator already exists
-                for (uint256 i = 0; i < collateralAddresses.length; i++) {
-                    address rewardCollateral;
-                    uint256 pending = delegator.stakes[rewardCollateral].shares
-                    * (oracle.accTokensPerShare[rewardCollateral])
-                    - (sender.passedRewards[rewardCollateral]);
-                    if (pending != 0) {
-                        sender.passedRewards[rewardCollateral] = delegator.stakes[rewardCollateral].shares
-                            * (oracle.accTokensPerShare[rewardCollateral]);
-                        uint256 pendingShares = (pending*oracle.stake[rewardCollateral].shares)
-                            / oracle.totalDelegation[rewardCollateral];
-                        oracle.totalDelegation[rewardCollateral] += pending;
-                        oracle.stake[rewardCollateral].shares += pendingShares;
-                        sender.stake[rewardCollateral].stakedAmount += pending;
-                        sender.stake[rewardCollateral].shares += pendingShares;
-                        delegator.stakes[rewardCollateral].stakedAmount += pending;
-                        delegator.stakes[rewardCollateral].shares += pendingShares;
-                    }
-                }
-            }
-            oracle.totalDelegation[_collateral] += _amount;
-            delegator.stakes[_collateral].stakedAmount += _amount;
-            sender.stake[_collateral].stakedAmount += _amount;
-            uint256 shares = oracle.stake[_collateral].shares > 0
-                ? (_amount*oracle.stake[_collateral].shares)/oracle.totalDelegation[_collateral]
-                : _amount;
-            oracle.stake[_collateral].shares += shares;
-            delegator.stakes[_collateral].shares += shares;
-            // recalculate passed rewards with new share amount
-            sender.passedRewards[_collateral] = delegator.stakes[_collateral].shares
-                            * (oracle.accTokensPerShare[_collateral]);
-            emit Staked(_oracle, msg.sender, _collateral, _amount);
-        }
-        else {
-            require(msg.sender == oracle.admin, "stake: only callable by admin");
-            oracle.stake[_collateral].stakedAmount += _amount;
-            emit Staked(_oracle, msg.sender, _collateral, _amount);
-        }
-=======
         //Increase total collateral of the validator for this asset
         validatorCollateral.stakedAmount += _amount;
         validatorCollateral.shares += shares;
@@ -443,7 +360,6 @@
         console.log("validatorCollateral.stakedAmount %s", validatorCollateral.stakedAmount);
         console.log("validatorCollateral.shares %s", validatorCollateral.shares);
         console.log("delegator.shares %s", delegator.shares);
->>>>>>> 6dfb7955
     }
 
     /**
@@ -457,90 +373,6 @@
         address _validator,
         address _collateral,
         address _recipient,
-<<<<<<< HEAD
-        uint256 _amount
-    ) external {
-        UserInfo storage oracle = getUserInfo[_oracle];
-        if (_amount == 0) {
-            return;
-        }
-        Collateral storage collateral = collaterals[_collateral];
-        require(
-            collateral.isEnabled,
-            "requestUnstake: collateral is not enabled"
-        );
-        collateral.totalLocked -= _amount;
-        UserInfo storage sender = getUserInfo[msg.sender];
-        // TODO: this "if" oracle/delegator logic needs to be improved - difficult to test
-        if (!sender.isOracle && msg.sender != oracle.admin) {
-            DelegatorInfo storage delegator = oracle.delegators[msg.sender];
-            require(delegator.exists, "requestUnstake: delegator does not exist");
-            require(msg.sender == sender.admin, "requestUnstake: only callable by admin");
-            require(delegator.stakes[_collateral].stakedAmount >= _amount, "requestUnstake: insufficient amount");
-            delegator.stakes[_collateral].stakedAmount -= _amount;
-            sender.stake[_collateral].stakedAmount -= _amount;
-            uint256 shares = (_amount*oracle.stake[_collateral].shares)/
-                oracle.totalDelegation[_collateral];
-            // TODO: maybe also change _amount to be shares rather than tokens (as in withdrawFromStrategy)
-            // TODO: then credit pending rewards, or withdraw if rewardCollateral == _collateral
-            for (uint256 i = 0; i < collateralAddresses.length; i++) {
-                address rewardCollateral = collateralAddresses[i];
-                uint256 rewardAmount = (shares * oracle.accTokensPerShare[rewardCollateral])
-                    - sender.passedRewards[rewardCollateral];
-                if (rewardAmount != 0) {
-                    sender.passedRewards[rewardCollateral] = delegator.stakes[rewardCollateral].shares
-                            * (oracle.accTokensPerShare[rewardCollateral]);
-                    uint256 rewardShares = (rewardAmount*oracle.stake[rewardCollateral].shares)
-                        / oracle.totalDelegation[rewardCollateral];
-                    oracle.totalDelegation[rewardCollateral] += rewardAmount;
-                    oracle.stake[rewardCollateral].shares += rewardShares;
-                    sender.stake[rewardCollateral].stakedAmount += rewardAmount;
-                    sender.stake[rewardCollateral].shares += rewardShares;
-                    delegator.stakes[rewardCollateral].stakedAmount += rewardAmount;
-                    delegator.stakes[rewardCollateral].shares += rewardShares;
-                }
-            }
-            oracle.stake[_collateral].shares -= shares;
-            delegator.stakes[_collateral].shares -= shares;
-            sender.stake[_collateral].shares -= shares;
-            oracle.totalDelegation[_collateral] -= _amount;
-
-            // recalculate passed rewards with new share amount
-            sender.passedRewards[_collateral] = delegator.stakes[_collateral].shares
-                * (oracle.accTokensPerShare[_collateral]);
-
-            sender.withdrawals[sender.withdrawalCount] = WithdrawalInfo(
-                _amount,
-                block.timestamp + timelock,
-                _recipient,
-                false,
-                false,
-                0,
-                _collateral
-            );
-            sender.withdrawalCount++;
-            emit UnstakeRequested(msg.sender, _collateral, _recipient, _amount);
-        }
-        else {
-            require(msg.sender == oracle.admin, "requestUnstake: only callable by admin");
-            require(
-                oracle.stake[_collateral].stakedAmount >= _amount,
-                "requestUnstake: insufficient withdrawable funds"
-            );
-            oracle.stake[_collateral].stakedAmount -= _amount;
-
-            oracle.withdrawals[oracle.withdrawalCount] = WithdrawalInfo(
-                _amount,
-                block.timestamp + timelock,
-                _recipient,
-                false,
-                false,
-                0,
-                _collateral
-            );
-            oracle.withdrawalCount++;
-            emit UnstakeRequested(_oracle, _collateral, _recipient, _amount);
-=======
         uint256 _shares
     ) external nonReentrant whenNotPaused notZeroAddress(_recipient) {
         console.log("requestUnstake _validator %s", _validator);
@@ -557,7 +389,6 @@
             console.log("set max delegators shares %s", _shares);
         } else if (_shares > delegator.shares) {
             revert WrongAmount();
->>>>>>> 6dfb7955
         }
 
         console.log("requestUnstake _shares %s", _shares);
@@ -567,52 +398,6 @@
             validatorCollateral.stakedAmount,
             validatorCollateral.shares
         );
-<<<<<<< HEAD
-        UserInfo storage sender = getUserInfo[msg.sender];
-        DelegatorInfo storage delegator = oracleFrom.delegators[msg.sender];
-        require(sender.isOracle == false, "requestTransfer: callable by delegator");
-        require(oracleFrom.totalDelegation[_collateral] >= _amount, "transferAssets: Insufficient amount");
-        require(delegator.stakes[_collateral].stakedAmount >= _amount, "transferAssets: Insufficient amount for delegator");
-        uint256 sharesFrom = (_amount*oracleFrom.stake[_collateral].shares)/
-            oracleFrom.totalDelegation[_collateral];
-        // TODO: maybe change _amount to be shares here too
-        // TODO: claim delegator share of oracleFrom rewards - duplicated in requestUnstake so pull out to function
-        for (uint256 i = 0; i < collateralAddresses.length; i++) {
-            address rewardCollateral = collateralAddresses[i];
-            uint256 rewardAmount = (sharesFrom * oracleFrom.accTokensPerShare[rewardCollateral])
-                - sender.passedRewards[rewardCollateral];
-            if (rewardAmount != 0) {
-                sender.passedRewards[rewardCollateral] = delegator.stakes[rewardCollateral].shares
-                    * (oracleFrom.accTokensPerShare[rewardCollateral]);
-                uint256 rewardShares = (rewardAmount*oracleFrom.stake[rewardCollateral].shares)
-                    / oracleFrom.totalDelegation[rewardCollateral];
-                oracleFrom.stake[rewardCollateral].shares += rewardShares;
-                oracleFrom.totalDelegation[rewardCollateral] += rewardAmount;
-                sender.stake[rewardCollateral].stakedAmount += rewardAmount;
-                sender.stake[rewardCollateral].shares += rewardShares;
-                delegator.stakes[rewardCollateral].stakedAmount += rewardAmount;
-                delegator.stakes[rewardCollateral].shares += rewardShares;
-            }
-        }
-        oracleFrom.totalDelegation[_collateral] -= _amount;
-        oracleFrom.stake[_collateral].shares -= sharesFrom;
-        sender.stake[_collateral].shares -= sharesFrom;
-        sender.stake[_collateral].stakedAmount -= _amount;
-        delegator.stakes[_collateral].shares -= sharesFrom;
-        delegator.stakes[_collateral].stakedAmount -= _amount;
-
-        // recalculate passed rewards with new share amount
-        sender.passedRewards[_collateral] = delegator.stakes[_collateral].shares
-            * (oracleFrom.accTokensPerShare[_collateral]);
-
-        sender.transfers[sender.transferCount] = TransferInfo(
-            _amount,
-            block.timestamp + timelockForDelegate,
-            _oracleFrom,
-            _oracleTo,
-            false,
-            _collateral
-=======
 
         if (withdrawTokenAmount == 0) revert ZeroAmount();
 
@@ -641,7 +426,6 @@
             _shares,
             withdrawTokenAmount,
             withdrawIndex
->>>>>>> 6dfb7955
         );
     }
 
@@ -650,54 +434,10 @@
      * @param _validator Validator address.
      * @param _withdrawIds Withdrawal identifiers.
      */
-<<<<<<< HEAD
-    function executeTransfer(uint256 _transferId) external {
-        UserInfo storage sender = getUserInfo[msg.sender];
-
-        require(
-            sender.isOracle == false,
-            "executeTransfer: callable by delegator"
-        );
-        require(sender.transferCount > _transferId, "executeTransfer: transfer request does not exist");
-        TransferInfo storage transfer = sender.transfers[_transferId];
-        require(!transfer.executed, "executeTransfer: already executed");
-        require(
-            transfer.timelock < block.timestamp,
-            "executeTransfer: too early"
-        );
-        transfer.executed = true;
-        UserInfo storage oracleTo = getUserInfo[transfer.oracleTo];
-        DelegatorInfo storage delegator = oracleTo.delegators[msg.sender];
-        oracleTo.totalDelegation[transfer.collateral] += transfer.amount;
-        uint256 sharesTo = oracleTo.stake[transfer.collateral].shares > 0
-            ? (transfer.amount*oracleTo.stake[transfer.collateral].shares)/
-                oracleTo.totalDelegation[transfer.collateral]
-            : transfer.amount;
-        // recalculate passed rewards with new share amount
-        sender.passedRewards[transfer.collateral] = delegator.stakes[transfer.collateral].shares
-            * (oracleTo.accTokensPerShare[transfer.collateral]);
-        sender.stake[transfer.collateral].stakedAmount += transfer.amount;
-        sender.stake[transfer.collateral].shares += sharesTo;
-        delegator.stakes[transfer.collateral].stakedAmount += transfer.amount;
-        delegator.stakes[transfer.collateral].shares += sharesTo;
-        emit TransferExecuted(msg.sender, _transferId);
-    }
-
-    /**
-     * @dev Get price per share
-     * @param _strategy Address of strategy
-     * @param _token Address of token
-     */
-    function getPricePerFullShare(address _strategy, address _token)
-    external
-    view
-    returns (uint256)
-=======
     function executeUnstake(address _validator, uint256[] calldata _withdrawIds)
         external
         nonReentrant
         whenNotPaused
->>>>>>> 6dfb7955
     {
         if (getValidatorInfo[_validator].delegatorActionPaused) revert DelegatorActionPaused();
         WithdrawalRequests storage withdrawalRequests = getWithdrawalRequests[_validator];
@@ -728,17 +468,10 @@
      * @param _validator Validator address.
      * @param _withdrawIds Withdrawal identifiers.
      */
-<<<<<<< HEAD
-    function getPricePerFullOracleShare(address _oracle, address _token)
-    external
-    view
-    returns (uint256)
-=======
     function cancelUnstake(address _validator, uint256[] calldata _withdrawIds)
         external
         nonReentrant
         whenNotPaused
->>>>>>> 6dfb7955
     {
         ValidatorInfo storage validator = getValidatorInfo[_validator];
         if (validator.delegatorActionPaused) revert DelegatorActionPaused();
@@ -974,96 +707,6 @@
      * @param _rewardToken address of reward token
      * @param _rewardAmount amount of reward token
      */
-<<<<<<< HEAD
-    function getTotalUSDAmount(address _oracle) internal view returns(uint256) {
-        uint256 totalUSDAmount = 0;
-        for (uint256 i = 0; i < collateralAddresses.length; i++) {
-            totalUSDAmount += getPoolUSDAmount(_oracle, collateralAddresses[i]);
-        }
-        return totalUSDAmount;
-    }
-
-    /**
-     * @dev Stake token to strategies to earn rewards
-     * @param _oracle address of oracle
-     * @param _amount Amount to be staked
-     * @param _strategy strategy to stake into.
-     */
-    function depositToStrategy(address _oracle, uint256 _amount, address _strategy) external {
-        UserInfo storage oracle = getUserInfo[_oracle];
-        require(msg.sender == oracle.admin, "depositToStrategy: only callable by admin");
-        Strategy storage strategy = strategies[_strategy];
-        IStrategy strategyController = IStrategy(_strategy);
-        require(strategy.isEnabled, "depositToStrategy: strategy is not enabled");
-        Collateral storage stakeCollateral = collaterals[strategy.stakeToken];
-        require(oracle.stake[strategy.stakeToken].stakedAmount >= _amount,
-            "depositToStrategy: Insufficient fund");
-        IERC20(strategy.stakeToken).safeApprove(address(strategyController), 0);
-        IERC20(strategy.stakeToken).safeApprove(address(strategyController), _amount);
-        oracle.stake[strategy.stakeToken].stakedAmount -= _amount;
-        strategy.totalReserves = strategyController.updateReserves(address(this), strategy.strategyToken);
-        strategyController.deposit(strategy.stakeToken, _amount);
-        uint256 afterBalance = strategyController.updateReserves(address(this), strategy.strategyToken);
-        uint256 receivedAmount = afterBalance - strategy.totalReserves;
-        uint256 shares = strategy.totalShares > 0
-            ? (receivedAmount*strategy.totalShares)/strategy.totalReserves
-            : receivedAmount;
-        strategy.totalShares += shares;
-        strategy.totalReserves = strategyController.updateReserves(address(this), strategy.strategyToken);
-        StrategyDepositInfo storage depositInfo = oracle.strategyStake[_strategy][strategy.stakeToken];
-        depositInfo.stakedAmount += _amount;
-        depositInfo.shares += shares;
-        stakeCollateral.totalLocked -= _amount;
-        emit DepositedToStrategy(_oracle, _amount, _strategy, strategy.stakeToken);
-    }
-
-    /**
-     * @dev Earn from the strategy
-     */
-    function withdrawFromStrategy(address _oracle, uint256 _amount, address _strategy) external {
-        Strategy storage strategy = strategies[_strategy];
-        require(strategy.isEnabled, "withdrawFromStrategy: strategy is not enabled");
-        IStrategy strategyController = IStrategy(_strategy);
-        UserInfo storage oracle = getUserInfo[_oracle];
-        UserInfo storage sender = getUserInfo[msg.sender];
-        DelegatorInfo storage delegator = oracle.delegators[msg.sender];
-        uint256 delegatorCollateral;
-        bool isDelegator;
-        uint256 beforeBalance = strategyController.updateReserves(address(this), strategy.stakeToken);
-        StrategyDepositInfo storage depositInfo;
-        if (oracle.isOracle) {
-            require (msg.sender == oracle.admin, "withdrawFromStrategy: only callable by admin");
-            depositInfo = oracle.strategyStake[_strategy][strategy.stakeToken];
-        }
-        else {
-            require(delegator.exists, "withdrawFromStrategy: delegator does not exist");
-            isDelegator = true;
-            depositInfo = sender.strategyStake[_strategy][strategy.stakeToken];
-            delegatorCollateral = _amount * beforeBalance / strategy.totalShares;
-        }
-        require(depositInfo.shares >= _amount,
-                "withdrawFromStrategy: Insufficient share");
-        { // scope to avoid stack too deep errors
-        uint256 strategyTokenAmount = (_amount*strategy.totalReserves)/strategy.totalShares; // block scope
-        depositInfo.shares -= _amount;
-        strategy.totalShares -= _amount;
-        strategy.totalReserves = strategyController.updateReserves(address(this), strategy.strategyToken);
-        strategyController.withdraw(strategy.strategyToken, strategyTokenAmount);
-        }
-        uint256 receivedAmount = strategyController.updateReserves(address(this), strategy.stakeToken) - beforeBalance;
-        depositInfo.stakedAmount -= receivedAmount;
-        collaterals[strategy.stakeToken].totalLocked += receivedAmount;
-        if (isDelegator) {
-            sender.stake[strategy.stakeToken].stakedAmount += receivedAmount;
-            uint256 shares = ((receivedAmount - delegatorCollateral)*oracle.stake[strategy.stakeToken].shares)/
-                oracle.totalDelegation[strategy.stakeToken];
-            sender.stake[strategy.stakeToken].shares += shares;
-            delegator.stakes[strategy.stakeToken].stakedAmount += receivedAmount;
-            delegator.stakes[strategy.stakeToken].shares += shares;
-            oracle.totalDelegation[strategy.stakeToken] += receivedAmount - delegatorCollateral;
-            oracle.stake[strategy.stakeToken].shares += shares;
-            emit WithdrawnFromStrategy(msg.sender, receivedAmount, _strategy, strategy.stakeToken);
-=======
     function _calculateAndUpdateValidatorRewards(address _rewardToken, uint256 _rewardAmount)
         internal
         returns (uint256[] memory, uint256[][] memory)
@@ -1107,7 +750,6 @@
                 }
             }
             validatorRewards[v] = tempValidatorRewards;
->>>>>>> 6dfb7955
         }
         return (collectedRewards, validatorRewards);
     }
@@ -1116,17 +758,11 @@
      * @dev Distributes validator rewards to validator/delegators
      * @param _rewardToken address of reward token
      */
-<<<<<<< HEAD
-    function emergencyWithdrawFromStrategy(address _strategy)
-        external
-        onlyAdmin()
-=======
     function distributeValidatorRewards(address _rewardToken)
         external
         nonReentrant
         whenNotPaused
         collateralEnabled(_rewardToken)
->>>>>>> 6dfb7955
     {
         RewardInfo storage rewardInfo = getRewardsInfo[_rewardToken];
         uint256 _rewardAmount = rewardInfo.totalAmount - rewardInfo.distributed;
@@ -1552,16 +1188,9 @@
     }
 
     /**
-<<<<<<< HEAD
-     * @dev Add a new strategy
-     * @param _strategy address to strategy
-     * @param _stakeToken collateralId of stakeToken
-     * @param _rewardToken collateralId of rewardToken
-=======
      * @dev Update collateral enabled
      * @param _collateral address of collateral
      * @param _isEnabled bool of enable
->>>>>>> 6dfb7955
      */
     function updateCollateralEnabled(address _collateral, bool _isEnabled) external onlyAdmin {
         Collateral storage collateral = collaterals[_collateral];
@@ -1818,31 +1447,6 @@
      * @param _collaterals Collaterals addresses.
      * @param _slashShares Shares to be confiscated.
      */
-<<<<<<< HEAD
-    function distributeRewards(address _oracle, address _collateral, uint256 _amount) external {
-        Collateral storage collateral = collaterals[_collateral];
-        require(
-            collateral.isEnabled,
-            "distributeRewards: collateral is not enabled"
-        );
-        require(
-            IERC20(_collateral).transferFrom(msg.sender, address(this), _amount),
-            "distributeRewards: transfer failed"
-        );
-        collateral.totalLocked += _amount;
-        UserInfo storage oracle = getUserInfo[_oracle];
-        uint256 delegatorsAmount = _amount * oracle.profitSharing / 100;
-        oracle.stake[_collateral].stakedAmount += _amount - delegatorsAmount;
-        for (uint256 i = 0; i < collateralAddresses.length; i++) {
-            uint256 accTokens = delegatorsAmount *
-                getPoolUSDAmount(_oracle, collateralAddresses[i]) /
-                getTotalUSDAmount(_oracle);
-            oracle.accTokensPerShare[collateralAddresses[i]] +=
-                accTokens/oracle.stake[collateralAddresses[i]].shares;
-            if (address(collateralAddresses[i]) == _collateral) {
-                // TODO: maybe don't increment here, wait until claimed in stake/unstake/requestTransfer
-                // oracle.totalDelegation[_collateral] += delegatorsAmount;
-=======
     function slashDelegator(
         address _delegator,
         address _validator,
@@ -1894,7 +1498,6 @@
                 currentCollateral.slashedAmount = 0;
                 IERC20(collateralAddress).safeTransfer(slashingTreasury, slashedAmount);
                 emit WithdrawSlashingTreasury(collateralAddress, slashedAmount);
->>>>>>> 6dfb7955
             }
         }
     }
@@ -1976,11 +1579,7 @@
      * @param _collateral Address of collateral
      * @return ETH amount with decimals 18
      */
-<<<<<<< HEAD
-    function getTransferRequest(address _oracle, uint256 _transferId)
-=======
     function getPoolETHAmount(address _validator, address _collateral)
->>>>>>> 6dfb7955
         public
         view
         returns (uint256)
@@ -1994,14 +1593,8 @@
     }
 
     /**
-<<<<<<< HEAD
-     * @dev get stake property of oracle
-     * @param _oracle address of oracle
-     * @param _collateral Address of collateral
-=======
      * @dev Get total ETH amount of validator collateral
      * @param _validator Address of validator
->>>>>>> 6dfb7955
      */
     function getTotalETHAmount(address _validator)
         public
@@ -2044,17 +1637,10 @@
      * @param _validator address of validator
      * @param _collateral Address of collateral
      */
-<<<<<<< HEAD
-    function getDelegatorShares(address _oracle, address _delegator, address _collateral)
-        public
-        view
-        returns(uint256)
-=======
     function getRewards(address _validator, address _collateral)
         external
         view
         returns (uint256, uint256)
->>>>>>> 6dfb7955
     {
         return (
             getValidatorInfo[_validator].collateralPools[_collateral].accumulatedRewards,
