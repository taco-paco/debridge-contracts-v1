// SPDX-License-Identifier: MIT
pragma solidity 0.8.7;

interface IPriceConsumer {
<<<<<<< HEAD
    function getPriceOfToken(address token) external view returns (uint256);
=======
    function getPriceOfTokenInWETH(address token) external view returns (uint256);

    function getRate(address base, address quote) external view returns (uint256);

    function getPairAddress(address token0, address token1) external view returns (address);
>>>>>>> 6dfb7955
}<|MERGE_RESOLUTION|>--- conflicted
+++ resolved
@@ -2,13 +2,9 @@
 pragma solidity 0.8.7;
 
 interface IPriceConsumer {
-<<<<<<< HEAD
-    function getPriceOfToken(address token) external view returns (uint256);
-=======
     function getPriceOfTokenInWETH(address token) external view returns (uint256);
 
     function getRate(address base, address quote) external view returns (uint256);
 
     function getPairAddress(address token0, address token1) external view returns (address);
->>>>>>> 6dfb7955
 }