--- conflicted
+++ resolved
@@ -184,14 +184,11 @@
     /// @param _amount Amount of tokens to claim.
     function returnReserves(address _tokenAddress, uint256 _amount)
         external payable;
-<<<<<<< HEAD
-=======
     
     function getDebridgeInfo(bytes32 _debridgeId)
         external
         view
         returns (address _tokenAddress, uint256 _chainId, bool _exist);
->>>>>>> 9c4cf0c3
 
     /* ========== EVENTS ========== */
 
@@ -252,7 +249,7 @@
         uint256 maxAmount,
         uint16 minReservesBps
     ); // emited when new asset is supported
-        event ChainSupportUpdated(
+    event ChainSupportUpdated(
         uint256 chainId,
         bool _isSupported
     ); // Emits when the asset is allowed/disallowed to be transferred to the chain.
