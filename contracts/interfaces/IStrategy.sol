--- conflicted
+++ resolved
@@ -7,14 +7,9 @@
     function withdraw(address token, uint256 amount) external;
 
     function withdrawAll(address token) external;
-<<<<<<< HEAD
-
-    function updateReserves(address account, address token) external view returns (uint256);
-=======
     function strategyToken(address token) external view returns(address);
     function updateReserves(address account, address token) 
         external 
         view 
         returns(uint256);
->>>>>>> 6dfb7955
 }