--- conflicted
+++ resolved
@@ -36,12 +36,8 @@
   },
   "devDependencies": {
     "@ethersproject/constants": "^5.4.0",
-<<<<<<< HEAD
+    "@nomiclabs/hardhat-etherscan": "^2.1.8",
     "@nomiclabs/hardhat-ethers": "npm:hardhat-deploy-ethers@^0.3.0-beta.11",
-=======
-    "@nomiclabs/hardhat-ethers": "npm:hardhat-deploy-ethers@^0.3.0-beta.10",
-    "@nomiclabs/hardhat-etherscan": "^2.1.8",
->>>>>>> 36f00bb1
     "@nomiclabs/hardhat-solhint": "^2.0.0",
     "@nomiclabs/hardhat-truffle5": "2.0.0",
     "@nomiclabs/hardhat-waffle": "^2.0.1",
